--- conflicted
+++ resolved
@@ -10,13 +10,8 @@
 n_days = 365
 pop_scale = 1 / 1
 init_region = "ANKA"
-<<<<<<< HEAD
-init_prev = 500
-r0 = 140
-=======
 init_prev = 200
 r0 = 14
->>>>>>> eaf9be07
 migration_method = "radiation"
 radiation_k = 0.5
 max_migr_frac = 1.0
