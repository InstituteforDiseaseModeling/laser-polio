--- conflicted
+++ resolved
@@ -19,22 +19,13 @@
 ###################################
 
 
-<<<<<<< HEAD
-sim = lp.setup_sim(
-=======
 sim = lp.run_sim(
->>>>>>> a13d4fcf
     regions=regions,
     start_year=start_year,
     n_days=n_days,
     pop_scale=pop_scale,
     init_region=init_region,
     init_prev=init_prev,
-<<<<<<< HEAD
-    r0=r0,
-    results_path=results_path,
-    verbose=1,
-=======
     results_path=results_path,
     save_plots=True,
     save_data=False,
@@ -43,7 +34,6 @@
     r0=r0,
     gravity_k=gravity_k,
     infection_method="fast",
->>>>>>> a13d4fcf
 )
 
 sc.printcyan("Done.")