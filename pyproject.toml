[build-system]
requires = ["setuptools>=42", "wheel"]
build-backend = "setuptools.build_meta"

[project]
name = "laser_polio"
<<<<<<< HEAD
version = "0.2.24"
=======
version = "0.2.25"
>>>>>>> 483cfa6c
authors = [
  { name="Jonathan Bloedow", email="jonathan.bloedow@gatesfoundation.org" },
  { name="Christopher Lorton", email="christopher.lorton@gatesfoundation.org" },
  { name="Steve Kroiss", email="steve.kroiss@gatesfoundation.org" },
]
maintainers = [
  { name="Jonathan Bloedow", email="jonathan.bloedow@gatesfoundation.org" },
  { name="Christopher Lorton", email="christopher.lorton@gatesfoundation.org" },
  { name="Steve Kroiss", email="steve.kroiss@gatesfoundation.org" },
]
description = "A spatial polio model built using LASER"
readme = "README.md"
license = {file = "LICENSE"}
requires-python = ">=3.9"
keywords = ["polio", "simulation", "laser", "spatial modeling"]
classifiers = [
    "Programming Language :: Python :: 3",
    "License :: OSI Approved :: MIT License",
    "Operating System :: OS Independent",
    "Programming Language :: Python",
    "Programming Language :: Python :: 3",
    "Programming Language :: Python :: 3.9",
    "Programming Language :: Python :: 3.10",
    "Programming Language :: Python :: 3.11",
    "Programming Language :: Python :: 3.12",
    # "Programming Language :: Python :: 3.13",   # Not until Numba supports it
    "Programming Language :: Python :: Implementation :: CPython",
]

dependencies = [
    "alive_progress",
    "cartopy",
    "click",
    "geopandas",
    "geopy",
    "h5py",
    "imageio_ffmpeg",
    "laser-core~=0.6",
    "matplotlib",
    "numba>=0.59.1",
    "numpy>=1.26.4,<2.0.0",
    "pandas",
    "pypdf",
    "pytest",
    "openpyxl",
    # "rastertools @ git+https://github.com/InstituteforDiseaseModeling/RasterTools.git@76e4b737337449b103d8d9070248a970e9c05713",
    "requests",
    "scipy",
    "sciris==3.1.7",
    "shapely",
    "tables",
    "tqdm",
    "unidecode",
    "optuna",
    "pymysql",  # MySQL driver for local calibration
]

[tool.setuptools.package-data]
"laser_polio" = ["*.csv", "*.h5", "*.json", "*.py"]
"examples" = ["**/*"]

[project.optional-dependencies]
dev = [
    "black",
    "bump-my-version",
    "flake8",
    "pytest>=6.0",
    "setuptools>=61.0",
    # "tox", # install with "uv tool install tox --with tox-uv"
    "uv",
]
docs = [
    "sphinx>=1.3",
    "sphinx-rtd-theme",
]
test = [
    "pytest>=6.0",
    "pytest-cov",
    "scipy",
]

[project.urls]
Homepage = "https://docs.idmod.org/projects/laser-polio/en/latest/"
Documentation = "https://docs.idmod.org/projects/laser-polio/en/latest/"
Repository = "https://github.com/InstituteforDiseaseModeling/laser-polio.git"
Issues = "https://github.com/InstituteforDiseaseModeling/laser-polio/issues"
Changelog = "https://github.com/InstituteforDiseaseModeling/laser-polio/blob/master/CHANGELOG.md"

[project.scripts]
laser-polio = "laser_polio.cli:run"

[tool.ruff]
extend-exclude = ["static", "ci/templates"]
line-length = 140
src = ["src", "tests"]
target-version = "py312"

[tool.ruff.lint.per-file-ignores]
"ci/*" = ["S"]

[tool.ruff.lint]
ignore = [
    "RUF001", # ruff-specific rules ambiguous-unicode-character-string
    "S101", # flake8-bandit assert
    "S308", # flake8-bandit suspicious-mark-safe-usage
    "S603", # flake8-bandit subprocess-without-shell-equals-true
    "S607", # flake8-bandit start-process-with-partial-path
    "E501", # pycodestyle line-too-long
    "E741", # sometimes I want to use I as a variable even if it looks like a 1 to some people
    "PTH103", # I have neither desire nor need to think about paths as objects
    "PTH110", # I have no desire to think about paths as objects
    "PTH118", # I have no desire to think about paths as objects
    "PTH119", # I have no desire to think about paths as objects
    "PTH122", # I have neither desire nor need to think about paths as objects
    "PTH123", # I have neither desire nor need to think about paths as objects
    "PTH208",
    "PT028", # default arguments in test functions
    "DTZ001", # Ignore datetime timezone issues 
    "DTZ002", # I want to be able to just call a today() function.
    "UP038", # due to be deprecated
    "W291",  # Never again do I want to think about trailing whitespace
]
select = [
    "B", # flake8-bugbear
    "C4", # flake8-comprehensions
    "DTZ", # flake8-datetimez
    "E", # pycodestyle errors
    "EXE", # flake8-executable
    "F", # pyflakes
    "I", # isort
    "INT", # flake8-gettext
    "PIE", # flake8-pie
    "PLC", # pylint convention
    "PLE", # pylint errors
    "PT", # flake8-pytest-style
    "PTH", # flake8-use-pathlib
    "RSE", # flake8-raise
    "RUF", # ruff-specific rules
    "S", # flake8-bandit
    "UP", # pyupgrade
    "W", # pycodestyle warnings
]

[tool.ruff.lint.flake8-pytest-style]
fixture-parentheses = false
mark-parentheses = false

[tool.ruff.lint.isort]
forced-separate = ["conftest"]
force-single-line = true

[tool.ruff.format]
quote-style = "double"

[tool.bumpversion]
<<<<<<< HEAD
current_version = "0.2.24"
=======
current_version = "0.2.25"
>>>>>>> 483cfa6c
parse = "(?P<major>\\d+)\\.(?P<minor>\\d+)\\.(?P<patch>\\d+)"
serialize = ["{major}.{minor}.{patch}"]
search = "{current_version}"
replace = "{new_version}"
regex = false
ignore_missing_version = false
tag = true
sign_tags = false
tag_name = "v{new_version}"
tag_message = "Bump version: {current_version} → {new_version}"
allow_dirty = false
commit = true
message = "Bump version: {current_version} → {new_version}"
commit_args = ""

[[tool.bumpversion.files]]
 filename = "README.md"
search = "/v{current_version}.svg"
replace = "/v{new_version}.svg"

[[tool.bumpversion.files]]
filename = "README.md"
search = "/v{current_version}...main"
replace = "/v{new_version}...main"

[[tool.bumpversion.files]]
filename = "docs/conf.py"
search = 'version = release = "{current_version}"'
replace = 'version = release = "{new_version}"'

[[tool.bumpversion.files]]
filename = "src/laser_polio/__init__.py"
search = '__version__ = "{current_version}"'
replace = '__version__ = "{new_version}"'

[[tool.bumpversion.files]]
filename = "pyproject.toml"
search = 'version = "{current_version}"'
replace = 'version = "{new_version}"'

[tool.tox]
legacy_tox_ini = """
    [testenv:bootstrap]
    deps =
        jinja2
        tox
    skip_install = true
    commands =
        python ci/bootstrap.py --no-env
    passenv =
        *

    ; a generative tox configuration, see: https://tox.wiki/en/latest/user_guide.html#generative-environments
    [tox]
    envlist =
        clean,
        check,
        docs,
        {py312},
        report
    ignore_basepython_conflict = true

    [testenv]
    basepython =
        py312: {env:TOXPYTHON:python3.12}
        {bootstrap,clean,check,report,docs,codecov}: {env:TOXPYTHON:python312}
    setenv =
        PYTHONPATH={toxinidir}/tests
        PYTHONUNBUFFERED=yes
        cover: SETUPPY_EXT_COVERAGE=yes
    passenv =
        *
    usedevelop = false
    deps =
        pytest
        pytest-cov
        setuptools
        llvmlite
        numba
    commands =
        {posargs:pytest --cov --cov-report=term-missing --cov-report=xml -vv tests}

    [testenv:check]
    deps =
        twine
        readme-renderer[md]
        check-manifest
        pre-commit
    skip_install = false
    commands =
        twine check .tox/.pkg/dist/*
        python -m readme_renderer README.md --output /dev/null
        check-manifest .
        pre-commit autoupdate
        pre-commit run --all-files --show-diff-on-failure

    [testenv:docs]
    usedevelop = true
    deps =
        -r{toxinidir}/docs/requirements.txt
    commands =
        sphinx-build {posargs:-E} -b doctest docs dist/docs
        sphinx-build {posargs:-E} -b html docs dist/docs
        sphinx-build -b linkcheck docs dist/docs

    [testenv:report]
    deps =
        coverage
    skip_install = true
    commands =
        coverage report
        coverage html

    [testenv:clean]
    allowlist_externals = rm
    commands =
        rm -rf dist
        coverage erase
    skip_install = true
    deps =
        setuptools
        coverage
"""<|MERGE_RESOLUTION|>--- conflicted
+++ resolved
@@ -4,11 +4,7 @@
 
 [project]
 name = "laser_polio"
-<<<<<<< HEAD
-version = "0.2.24"
-=======
 version = "0.2.25"
->>>>>>> 483cfa6c
 authors = [
   { name="Jonathan Bloedow", email="jonathan.bloedow@gatesfoundation.org" },
   { name="Christopher Lorton", email="christopher.lorton@gatesfoundation.org" },
@@ -164,11 +160,7 @@
 quote-style = "double"
 
 [tool.bumpversion]
-<<<<<<< HEAD
-current_version = "0.2.24"
-=======
 current_version = "0.2.25"
->>>>>>> 483cfa6c
 parse = "(?P<major>\\d+)\\.(?P<minor>\\d+)\\.(?P<patch>\\d+)"
 serialize = ["{major}.{minor}.{patch}"]
 search = "{current_version}"
