--- conflicted
+++ resolved
@@ -4,11 +4,7 @@
 
 [project]
 name = "laser_polio"
-<<<<<<< HEAD
-version = "0.2.4"
-=======
 version = "0.2.7"
->>>>>>> b77e7005
 authors = [
   { name="Jonathan Bloedow", email="jonathan.bloedow@gatesfoundation.org" },
   { name="Christopher Lorton", email="christopher.lorton@gatesfoundation.org" },
@@ -161,11 +157,7 @@
 quote-style = "double"
 
 [tool.bumpversion]
-<<<<<<< HEAD
-current_version = "0.2.4"
-=======
 current_version = "0.2.7"
->>>>>>> b77e7005
 parse = "(?P<major>\\d+)\\.(?P<minor>\\d+)\\.(?P<patch>\\d+)"
 serialize = ["{major}.{minor}.{patch}"]
 search = "{current_version}"
