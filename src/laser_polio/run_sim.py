--- conflicted
+++ resolved
@@ -3,11 +3,8 @@
 from pathlib import Path
 
 import click
-<<<<<<< HEAD
+import geopandas as gpd
 import h5py
-=======
-import geopandas as gpd
->>>>>>> 229f0b5d
 import numpy as np
 import pandas as pd
 import sciris as sc
