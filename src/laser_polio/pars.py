--- conflicted
+++ resolved
@@ -65,13 +65,9 @@
         # Actual data
         "actual_data": None,  # Actual dataset
         # Verbosity
-<<<<<<< HEAD
-        "verbose": 1,  # 0 = silent, 1 = info, 2 = debug
-=======
         "verbose": 1,  # 0 = silent, 1 = info, 2 = debug, 3 = validate with special logging features
         # Stopping rules
         "stop_if_no_cases": False,  # Stop if no E, I, or seed_schedules remain
->>>>>>> a13d4fcf
     }
 )
 
