--- conflicted
+++ resolved
@@ -96,15 +96,9 @@
     def run(self):
         self.component_times = { component: 0.0 for component in self.instances }
         self.component_times["report"] = 0
-<<<<<<< HEAD
         with alive_bar(self.nt, title='Simulation progress:') as bar:
             for tick in range(self.nt):
-                for component in self.components:
-=======
-        with alive_bar(self.pars.timesteps, title='Simulation progress:') as bar:
-            for tick in range(self.pars.timesteps):
                 for component in self.instances:
->>>>>>> 0193753d
                     start_time = time.perf_counter()
                     component.step()
                     end_time = time.perf_counter()
