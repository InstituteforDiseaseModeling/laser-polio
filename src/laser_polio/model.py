--- conflicted
+++ resolved
@@ -1128,13 +1128,8 @@
             plt.show()
 
 
-<<<<<<< HEAD
-@nb.njit((nb.int32[:], nb.int32[:], nb.int32[:], nb.int32, nb.int32), nogil=True)  # , cache=False)
-def count_SEIRP(node_id, disease_state, paralyzed, n_nodes, n_people):
-=======
-@nb.njit((nb.int32[:], nb.int32[:], nb.int32[:], nb.int32[:], nb.int32, nb.int32), nogil=True)  # , cache=True)
+@nb.njit((nb.int32[:], nb.int32[:], nb.int32[:], nb.int32[:], nb.int32, nb.int32), nogil=True)
 def count_SEIRP(node_id, disease_state, potentially_paralyzed, paralyzed, n_nodes, n_people):
->>>>>>> 3327f71e
     """
     Go through each person exactly once and increment counters for their node.
 
