import logging
import numbers
import os
from collections import defaultdict
from copy import deepcopy
from datetime import datetime
from pathlib import Path
from typing import ClassVar

import matplotlib.colors as mcolors
import matplotlib.pyplot as plt
import numba as nb
import numpy as np
import pandas as pd
import pytz
import scipy.stats as stats
import sciris as sc
from alive_progress import alive_bar
from laser_core.demographics.kmestimator import KaplanMeierEstimator
from laser_core.demographics.pyramid import AliasedDistribution
from laser_core.demographics.pyramid import load_pyramid_csv
from laser_core.laserframe import LaserFrame
from laser_core.migration import distance
from laser_core.migration import gravity
from laser_core.migration import radiation
from laser_core.migration import row_normalizer
from laser_core.propertyset import PropertySet
from laser_core.random import seed as set_seed
from laser_core.utils import calc_capacity
from tqdm import tqdm

import laser_polio as lp
from laser_polio.utils import TimingStats

__all__ = ["RI_ABM", "SEIR_ABM", "SIA_ABM", "DiseaseState_ABM", "Transmission_ABM", "VitalDynamics_ABM"]

### START WITH LOGGER SETUP


# Let's color-code our log messages based on level.
# Note that this just does the log level and module name, not the whole message
class LogColors:
    RESET = "\033[0m"
    BROWN = "\033[38;5;94m"  # Approximate brown using 256-color mode
    BLUE = "\033[34m"
    GREEN = "\033[32m"
    YELLOW = "\033[33m"
    RED = "\033[31m"
    MAGENTA = "\033[35m"


# Let's add a whole new log level that logging doesn't know about
# We do this in the middle of color-coding since our new level will need a color too.
VALID = 15
logging.addLevelName(VALID, "VALID")


class ColorFormatter(logging.Formatter):
    LEVEL_COLORS: ClassVar[dict[int, str]] = {
        logging.DEBUG: LogColors.BROWN,
        logging.INFO: LogColors.GREEN,
        logging.WARNING: LogColors.YELLOW,
        logging.ERROR: LogColors.RED,
        logging.CRITICAL: LogColors.MAGENTA,
        VALID: LogColors.BLUE,
    }

    def format(self, record):
        color = self.LEVEL_COLORS.get(record.levelno, LogColors.RESET)
        record.levelname = f"{color}{record.levelname}{LogColors.RESET}"
        record.name = f"{color}{record.name}{LogColors.RESET}"
        return super().format(record)


def valid(self, message, *args, **kwargs):
    if self.isEnabledFor(VALID):
        self._log(VALID, message, args, **kwargs)


logging.Logger.valid = valid

# Actually get the logger singleton by module-name
logger = logging.getLogger("laser-polio")
# Prevents double/multiple logging
logger.propagate = False

console_handler = logging.StreamHandler()
console_handler.setFormatter(ColorFormatter("[%(levelname)s] %(name)s: %(message)s"))
logger.addHandler(console_handler)

### DONE WITH LOGGER SETUP

# Configure the logger
log_dir = "logs"
os.makedirs(log_dir, exist_ok=True)
local_tz = pytz.timezone("America/Los_Angeles")  # Replace with your local timezone
timestamp = datetime.now(local_tz).strftime("%Y%m%d-%H%M%S")
log_file = os.path.join(log_dir, f"simulation_log-{timestamp}.txt")
logging.basicConfig(
    filename=log_file,
    level=logging.INFO,
    format="%(asctime)s %(levelname)s: %(message)s",
    filemode="w",  # Overwrite each time you run; use "a" to append
)
logger = logging.getLogger(__name__)


# Logger precision formatter
def fmt(arr, precision=2):
    """Format NumPy arrays as single-line strings with no wrapping."""
    return np.array2string(
        np.asarray(arr),  # Ensures even scalars/lists work
        separator=" ",
        threshold=np.inf,
        max_line_width=np.inf,
        precision=precision,
    )


# This utility function is called from two different places; doesn't need to be member of
# a class
def populate_heterogeneous_values(start, end, acq_risk_out, infectivity_out, pars):
    """
    Populates acq_risk_out and infectivity_out arrays in-place using the specified
    correlation structure and parameter set.

    Parameters
    ----------
    start : int
        Start index (inclusive).
    end : int
        End index (exclusive).
    acq_risk_out : np.ndarray
        Pre-allocated array to store acquisition risk multipliers.
    infectivity_out : np.ndarray
        Pre-allocated array to store daily infectivity values.
    pars : PropertySet
        LASER parameter set with keys:
            - risk_mult_var
            - r0
            - dur_inf
            - corr_risk_inf
    """

    mean_ln = 1
    var_ln = pars.risk_mult_var
    mu_ln = np.log(mean_ln**2 / np.sqrt(var_ln + mean_ln**2))
    sigma_ln = np.sqrt(np.log(var_ln / mean_ln**2 + 1))
    mean_gamma = pars.r0 / np.mean(pars.dur_inf(1000))
    shape_gamma = 1
    scale_gamma = max(mean_gamma / shape_gamma, 1e-10)

    rho = pars.corr_risk_inf
    cov_matrix = np.array([[1, rho], [rho, 1]])
    L = np.linalg.cholesky(cov_matrix)

    logger.info("FIXME: This chunk of code to initialize acq_risk_out and infectivity_out is know to be slow right now.")
    BATCH_SIZE = 1_000_000
    for batch_start in range(start, end, BATCH_SIZE):
        batch_end = min(batch_start + BATCH_SIZE, end)
        b_n = batch_end - batch_start

        z = np.random.normal(size=(b_n, 2))
        z_corr = z @ L.T

        if pars.individual_heterogeneity:
            acq_risk_out[batch_start:batch_end] = np.exp(mu_ln + sigma_ln * z_corr[:, 0])
            infectivity_out[batch_start:batch_end] = stats.gamma.ppf(stats.norm.cdf(z_corr[:, 1]), a=shape_gamma, scale=scale_gamma)
        else:
            acq_risk_out[batch_start:batch_end] = 1.0
            infectivity_out[batch_start:batch_end] = mean_gamma


# SEIR Model
class SEIR_ABM:
    """
    An AGENT-BASED SEIR Model for polio
    Each entry in the population is an agent with a disease state and a node ID
    Disease state codes: 0=S, 1=E, 2=I, 3=R
    """

    def common_init(self, pars, verbose):
        self.perf_stats = TimingStats()
        with self.perf_stats.start(self.__class__.__name__ + ".__init__()"):
            # Load default parameters and optionally override with user-specified ones
            self.pars = deepcopy(lp.default_pars)
            if pars is not None:
                self.pars <<= pars  # strictly override existing parameters; all keys in `pars` must already exist in `self.pars`
            pars = self.pars

            self.verbose = pars["verbose"] if "verbose" in pars else 1

            # Set the random seed
            if pars.seed is None:
                now = datetime.now()  # noqa: DTZ005
                pars.seed = now.microsecond ^ int(now.timestamp())
                if self.verbose >= 1:
                    sc.printgreen(f"No seed provided. Using random seed of {pars.seed}.")
            set_seed(pars.seed)

            # Setup time
            self.t = 0  # Current timestep
            self.nt = (
                pars.dur + 1
            )  # Number of timesteps. We add 1 to include step 0 (initial conditions) and then run for pars.dur steps. Individual components can have their own step sizes
            self.datevec = lp.daterange(self.pars["start_date"], days=self.nt)  # Time represented as an array of datetime objects

            # Setup early stopping option - controlled in DiseaseState_ABM component
            self.should_stop = False

            # Initialize the population
            if self.verbose >= 1:
                sc.printcyan("Initializing simulation...")

        # Setup early stopping option - controlled in DiseaseState_ABM component
        self.should_stop = False

    def __init__(self, pars: PropertySet = None, verbose=1):
        """
        This is the regular constructor. It is not called when initializing from file.
        add_scalar_property calls should only be here, not in common_init, or init_from_file.
        Same goes for assignments to values in sim.people.xxx
        """
        self.perf_stats = TimingStats()
        with self.perf_stats.start(self.__class__.__name__ + ".__init__()"):
            self.common_init(pars, verbose)
            pars = self.pars

            # --- Initialize the LaserFrame ---
            # Start by setting the number of initial agents per node
            pars.init_pop = np.atleast_1d(pars.init_pop).astype(int)  # Ensure pars.init_pop is an array
            if pars.init_sus_by_age is not None:
                # If init_sus_by_age is provided, we'll only allocate the laserframe for the susceptible population (saves on memory)
                init_sus = (
                    pars.init_sus_by_age.groupby("node_id")["n_susceptible"].sum().astype(int)
                )  # Sum susceptibles by node (i.e., sum across age bins)
                pars.init_sus = np.atleast_1d(init_sus)
                total_pop = init_sus.sum()
            else:
                total_pop = np.sum(pars.init_pop)
<<<<<<< HEAD
            # Next, calculate capacity aka the total number of people expected over the course of the simulation
=======

            # Calculate capacity aka the total number of people expected over the course of the simulation
            # TBD: we can do better than the 10% fundge factor here; see laserframe for details
>>>>>>> 05cf1ed6
            if (pars.cbr is not None) & (len(pars.cbr) == 1):
                capacity = int(1.1 * calc_capacity(pars.init_pop.sum(), pars.dur, pars.cbr[0]))
            elif (pars.cbr is not None) & (len(pars.cbr) > 1):
                capacity = int(1.1 * calc_capacity(pars.init_pop.sum(), pars.dur, np.mean(pars.cbr)))
            else:
                capacity = int(total_pop)
<<<<<<< HEAD
            # Finally, initialize the LaserFrame
=======

            # Initialize the LaserFrame
>>>>>>> 05cf1ed6
            self.people = LaserFrame(capacity=capacity, initial_count=int(total_pop))

            # --- Initializes any essential agent properties that are required across multiple components ---
            # Initialize disease_state, ipv_protected, paralyzed, and potentially_paralyzed here since they're required for most other components
            self.people.add_scalar_property("disease_state", dtype=np.int8, default=-1)  # -1=Dead/inactive, 0=S, 1=E, 2=I, 3=R
            self.people.disease_state[: self.people.count] = 0  # Set initial population as susceptible
            self.people.add_scalar_property(
                "potentially_paralyzed", dtype=np.int8, default=-1
            )  # Set default to -1 as a way to check if they've been potentially paralyzed
            self.people.add_scalar_property("paralyzed", dtype=np.int8, default=0)
            self.people.add_scalar_property("ipv_protected", dtype=np.int8, default=0)
            self.results = LaserFrame(capacity=1)
            self.people.add_scalar_property("strain", dtype=np.int8, default=0)  # 0 = VDPV, 1 = Sabin, 2 = nOPV2
            # Setup the chronically missed population for vaccination: 0 = missed/inaccessible to vx, 1 = accessible for vaccination
            self.people.add_scalar_property("chronically_missed", dtype=np.uint8, default=0)
            missed_frac = pars.missed_frac
            n = self.people.count
            n_missed = int(missed_frac * n)
            missed_ids = np.random.choice(n, size=n_missed, replace=False)
            self.people.chronically_missed[missed_ids] = 1  # Set the missed population to 1 (missed/inaccessible)

            # --- Initialize nodes & node IDs ---
            self.people.add_scalar_property("node_id", dtype=np.int16, default=-1)
            self.nodes = np.arange(len(pars.init_pop))
            if pars.init_sus_by_age is not None:
                pop_by_node = pars.init_sus
            else:
                pop_by_node = pars.init_pop
            node_ids = np.concatenate([np.full(count, i) for i, count in enumerate(pop_by_node)])
            self.people.node_id[0 : np.sum(pop_by_node)] = node_ids  # Assign node IDs to initial people

            # Components
            self._components = []

    @classmethod
    def init_from_file(cls, people: LaserFrame, pars: PropertySet = None):
        # initialize model
        model = cls.__new__(cls)
        model.common_init(pars, verbose=2)  # TBD: add nasty verbose param

        model.people = people
        print(f"Capacity of reload = {model.people.capacity}.")

        # Setup node list
        model.nodes = np.unique(model.people.node_id[: model.people.count])

        # Results holder
        model.results = LaserFrame(capacity=1)

        # Components container
        model.components = []

        return model

    @property
    def components(self) -> list:
        """
        Retrieve the list of model components.

        Returns:

            list: A list containing the components.
        """

        return self._components

    @components.setter
    def components(self, components: list) -> None:
        """
        Sets up the components of the model in the order specified in pars.py and initializes instances and phases.

        This function takes a list of component types, creates an instance of each, and adds each callable component to the phase list.
        It also registers any components with an `on_birth` function with the `Births` component.

        Args:

            components (list): A list of component classes to be initialized and integrated into the model.

        Returns:

            None
        """

        # Get the default order from default pars
        default_order = lp.default_run_order

        # Sort the provided list of component classes based on their string names
        def get_name(cls):
            return cls.__name__

        component_lookup = {cls.__name__: cls for cls in components}
        ordered_subset = [component_lookup[name] for name in default_order if name in component_lookup]

        # Store and instantiate
        self._components = ordered_subset
        self.instances = []
        for cls in ordered_subset:
            with self.perf_stats.start(cls.__name__ + ".__init__()"):
                self.instances.append(cls(self))

        if self.verbose >= 2:
            print(f"Initialized components: {self.instances}")

    def run(self):
        if self.verbose >= 1:
            sc.printcyan("Initialization complete. Running simulation...")
        step_stats = TimingStats()
        with alive_bar(self.nt, title="Simulation progress:", disable=self.verbose < 1) as bar:
            for tick in range(self.nt):
                with step_stats.start(f"t={tick}"):
                    if tick == 0:
                        # Just record the initial state on t=0 & don't run any components
                        self.log_results(tick)
                        self.t += 1
                    else:
                        for component in self.instances:
                            with self.perf_stats.start(component.__class__.__name__ + ".step()"):
                                component.step()

                        self.log_results(tick)
                        self.t += 1

                        # Early stopping rule
                        if self.should_stop:
                            if self.verbose >= 1:
                                sc.printyellow(
                                    f"[SEIR_ABM] Early stopping at t={self.t}: no E/I and no future seed_schedule events. This stops all components (e.g., no births, deaths, or vaccination)"
                                )
                            break

                bar()  # Update the progress bar

        # logger.info("Simulation complete.") # cyan
        if self.verbose >= 1:
            sc.printcyan("Simulation complete.")

        self.perf_stats.log(logger)
        step_stats.log(logger)

        return

    def log_results(self, t):
        for component in self.instances:
            with self.perf_stats.start(component.__class__.__name__ + ".log()"):
                component.log(t)

        return

    def plot(self, save=False, results_path=None):
        if save:
            plt.ioff()  # Turn off interactive mode
            if results_path is None:
                raise ValueError("Please provide a results path to save the plots.")
            else:
                results_path = Path(results_path)  # Ensure results_path is a Path object
                results_path.mkdir(parents=True, exist_ok=True)

            # logger.info("Saving plots in " + str(results_path)) # cyan?
            if self.verbose >= 1:
                sc.printcyan("Saving plots in " + str(results_path))

        for component in self.instances:
            component.plot(save=save, results_path=results_path)
        self.plot_node_pop(save=save, results_path=results_path)

        if self.perf_stats and self.perf_stats.stats:
            # logger.debug(f"{self.instances=}")
            if self.verbose >= 2:
                print(f"{self.instances=}")
            plt.figure(figsize=(12, 12))

        total_time = sum(self.perf_stats.stats.values())
        threshold = 1  # 1%
        # Set label to None if the percentage is less than threshold
        labels = list(
            map(
                lambda k, v: k if (v / total_time) > (threshold / 100) else None,
                self.perf_stats.stats.keys(),
                self.perf_stats.stats.values(),
            )
        )

        plt.pie(
            x=self.perf_stats.stats.values(),
            labels=labels,
            autopct=lambda pct: f"{pct:1.1f}%" if pct > threshold else "",  # show percentage only if greater than threshold
            pctdistance=0.85,  # distance of percentage from center (0.6 is the default)
            labeldistance=1.1,  # distance of labels from center (1.1 is the default)
            radius=0.9,  # radius of the pie chart (1.0 is the default)
            # rotatelabels=True,  # rotate labels (False is the default)
        )

        plt.title(f"Time Spent in Each Component ({sum(self.perf_stats.stats.values()) / 1e9:.2f} seconds)")
        if save:
            plt.savefig(results_path / "perfpie.png")
        if not save:
            plt.show()

        return

    def plot_node_pop(self, save=False, results_path=None):
        plt.figure(figsize=(10, 6))
        for node in self.nodes:
            pop = self.results.pop[:, node]
            plt.plot(pop, label=f"Node {node}")
        plt.title("Node Population")
        plt.xlabel("Time (Timesteps)")
        plt.ylabel("Population")
        plt.grid()
        if save:
            plt.savefig(results_path / "node_population.png")
        if not save:
            plt.show()


@nb.njit(parallel=True)
def disease_state_step_nb(
    node_id,
    n_nodes,
    disease_state,
    active_count,
    exposure_timer,
    infection_timer,
    potentially_paralyzed,
    paralyzed,
    ipv_protected,
    paralysis_timer,
    p_paralysis,
    new_potential,
    new_paralyzed,
):
    # ---- Setup thread-local buffers to avoid write conflicts ----
    local_new_potential = np.zeros((nb.get_num_threads(), n_nodes), dtype=np.int32)
    local_new_paralyzed = np.zeros((nb.get_num_threads(), n_nodes), dtype=np.int32)

    for i in nb.prange(active_count):
        tid = nb.get_thread_id()
        nid = node_id[i]
        was_potentially_paralyzed = False
        was_paralyzed = False

        # ---- Exposed to Infected Transition ----
        if disease_state[i] == 1:  # Exposed
            # For exposed, we decrement the exposure timer first b/c we expose people in the transmission component after the disease state component has run, so newly exposed miss their first timer decrement
            exposure_timer[i] -= 1  # Decrement exposure timer
            if exposure_timer[i] <= 0:
                disease_state[i] = 2  # Become infected

        # ---- Infected to Recovered Transition ----
        if disease_state[i] == 2:  # Infected
            if infection_timer[i] <= 0:
                disease_state[i] = 3  # Become recovered
            infection_timer[i] -= 1  # Decrement infection timer

        # ---- Paralysis ----
        if disease_state[i] in (1, 2, 3) and potentially_paralyzed[i] == -1:  # Any time after exposure, but not yet potentially paralyzed
            # NOTE: Currently we don't have strain tracking, so I had to set potentially_paralyzed to 0 in SIA_ABM & RI_ABM, otherwise those interventions would cause potential paralysis cases.
            # TODO: revise when we have strain stracking
            # TODO: remove the potential_paralysis attributes from RI & SIAs after we have strain tracking
            if paralysis_timer[i] <= 0:
                if ipv_protected[i] == 0:
                    potentially_paralyzed[i] = 1  # Become a potential paralysis case
                    was_potentially_paralyzed = True
                    if np.random.random() < p_paralysis:
                        paralyzed[i] = 1  # Become paralyzed
                        was_paralyzed = True
                else:
                    potentially_paralyzed[i] = 0
            paralysis_timer[i] -= 1  # Decrement paralysis timer

        if was_potentially_paralyzed:
            local_new_potential[tid, nid] += 1
        if was_paralyzed:
            local_new_paralyzed[tid, nid] += 1

    # Parallel-safe reduction
    new_potential[:] += local_new_potential.sum(axis=0)
    new_paralyzed[:] += local_new_paralyzed.sum(axis=0)

    return


@nb.njit(parallel=True, cache=False)
def set_recovered_by_dob(num_people, dob, disease_state, threshold_dob):
    for i in nb.prange(num_people):
        if dob[i] < threshold_dob:
            disease_state[i] = 3  # Set as recovered

    return


@nb.njit([(nb.int32, nb.int8[:], nb.boolean[:]), (nb.int64, nb.int32[:], nb.boolean[:])], parallel=True, cache=False)
def set_filter_mask(num_people, disease_state, filter_mask):
    for i in nb.prange(num_people):
        select = (disease_state[i] >= 0) and (disease_state[i] < 3)
        filter_mask[i] = select

    return


@nb.njit(parallel=True)
def get_eligible_by_node(num_nodes, num_people, eligible, node_ids):
    tls_counts = np.zeros((nb.get_num_threads(), num_nodes), dtype=np.int32)  # Adjust size as needed

    for i in nb.prange(num_people):
        if eligible[i]:
            tls_counts[nb.get_thread_id(), node_ids[i]] += 1

    return tls_counts.sum(axis=0)  # Sum across threads to get the final counts


@nb.njit(parallel=True, cache=False)
def set_recovered_by_probability(num_people, eligible, recovery_probs, node_ids, disease_state):
    for i in nb.prange(num_people):
        if eligible[i]:
            recovered = np.random.binomial(1, recovery_probs[node_ids[i]])
            if recovered > 0:
                disease_state[i] = 3

    return


@nb.njit(parallel=True, cache=False)
def set_eligible_mask(num_people, alive_mask, age, age_min, age_max, eligible_mask):
    for i in nb.prange(num_people):
        eligible_mask[i] = alive_mask[i] and (age[i] >= age_min) and (age[i] < age_max)

    return


class DiseaseState_ABM:
    @classmethod
    def init_from_file(cls, sim):
        # Alternate constructor: skip initialization logic
        self = cls.__new__(cls)  # bypass __init__
        self._common_init(sim)
        # Only set up results arrays if needed
        self._initialize_results_arrays()

        cap = getattr(self.people, "true_capacity", self.people.capacity)
        count = self.people.count
        # We need to set daily_infectivity and acq_risk_multiplier for count:capacity
        populate_heterogeneous_values(count, cap, self.people.acq_risk_multiplier, self.people.daily_infectivity, self.pars)
        sim.people.exposure_timer[count:cap] = self.pars.dur_exp(cap - count)
        sim.people.infection_timer[count:cap] = self.pars.dur_inf(cap - count)
        sim.people.paralysis_timer[count:cap] = self.pars.t_to_paralysis(cap - count)
        sim.people.potentially_paralyzed[count:cap] = -1
        sim.people.paralyzed[count:cap] = -1
        sim.people.ipv_protected[count:cap] = -1
        return self

    def _common_init(self, sim):
        self.sim = sim
        self.people = sim.people
        self.pars = sim.pars
        self.nodes = sim.nodes
        self.results = sim.results
        self.verbose = self.pars["verbose"] if "verbose" in self.pars else 1

        # Schedule additional infections (time → list of (node_id, prevalence))
        self.seed_schedule = defaultdict(list)
        if self.pars.seed_schedule is not None:
            for entry in self.pars.seed_schedule:
                if "date" in entry and "dot_name" in entry:
                    date = lp.date(entry["date"])
                    t = (date - self.pars.start_date).days
                    node_id = next((nid for nid, info in self.pars.node_lookup.items() if info["dot_name"] == entry["dot_name"]), None)
                    if node_id is not None:
                        self.seed_schedule[t].append((node_id, entry["prevalence"]))
                elif "timestep" in entry and "node_id" in entry:
                    self.seed_schedule[entry["timestep"]].append((entry["node_id"], entry["prevalence"]))

    def _initialize_results_arrays(self):
        self.results.add_array_property("S", shape=(self.sim.nt, len(self.nodes)), dtype=np.int32)
        self.results.add_array_property("E", shape=(self.sim.nt, len(self.nodes)), dtype=np.int32)
        self.results.add_array_property("I", shape=(self.sim.nt, len(self.nodes)), dtype=np.int32)
        self.results.add_array_property("R", shape=(self.sim.nt, len(self.nodes)), dtype=np.int32)
        self.results.add_array_property("E_by_strain", shape=(self.sim.nt, len(self.nodes), len(self.sim.pars.strain_ids)), dtype=np.int32)
        self.results.add_array_property("I_by_strain", shape=(self.sim.nt, len(self.nodes), len(self.sim.pars.strain_ids)), dtype=np.int32)
        self.results.add_array_property("potentially_paralyzed", shape=(self.sim.nt, len(self.nodes)), dtype=np.int32)
        self.results.add_array_property("paralyzed", shape=(self.sim.nt, len(self.nodes)), dtype=np.int32)
        self.results.add_array_property("new_potentially_paralyzed", shape=(self.sim.nt, len(self.nodes)), dtype=np.int32)
        self.results.add_array_property("new_paralyzed", shape=(self.sim.nt, len(self.nodes)), dtype=np.int32)
        self.results.add_array_property("pop", shape=(self.sim.nt, len(self.nodes)), dtype=np.int32)
        self.results.pop[0] = self.sim.pars.init_pop

    def __init__(self, sim):
        self._common_init(sim)
        self._initialize_results_arrays()
        self.verbose = sim.pars["verbose"] if "verbose" in sim.pars else 1

        # Initialize all agents with an exposure_timer, infection_timer, and paralysis_timer
        sim.people.add_scalar_property("exposure_timer", dtype=np.uint8, default=0)
        sim.people.exposure_timer[:] = self.pars.dur_exp(self.people.capacity)
        sim.people.add_scalar_property("infection_timer", dtype=np.uint8, default=0)
        sim.people.infection_timer[:] = self.pars.dur_inf(self.people.capacity)
        sim.people.add_scalar_property("paralysis_timer", dtype=np.uint8, default=0)
        sim.people.paralysis_timer[:] = self.pars.t_to_paralysis(self.people.capacity)

        pars = self.pars

        # logger.debug(f"Before immune initialization, we have {sim.people.count} active agents.")
        if self.verbose >= 2:
            print(f"Before immune initialization, we have {sim.people.count} active agents.")

        # -- Initialize immunity --
        if pars.init_sus_by_age is None:
            # Normalize init_immun into per-node immunity fractions
            if isinstance(pars.init_immun, float):
                immun_fracs = np.full_like(pars.init_pop, fill_value=pars.init_immun, dtype=np.float32)
            elif isinstance(pars.init_immun, list):
                immun_fracs = np.asarray(pars.init_immun, dtype=np.float32)
            elif isinstance(pars.init_immun, np.ndarray):
                immun_fracs = pars.init_immun
                assert immun_fracs.shape == pars.init_pop.shape, "init_immun must match init_pop shape"
            else:
                raise ValueError(f"Unsupported init_immun type: {type(pars.init_immun)}")

            # Loop over nodes to apply immunity
            for nid, (immun_frac, node_pop) in enumerate(zip(immun_fracs, pars.init_pop, strict=False)):
                assert 0.0 <= immun_frac <= 1.0, f"Invalid immunity fraction: {immun_frac} for node {nid}"
                num_recovered = int(immun_frac * node_pop)
                if num_recovered > 0:
                    node_indices = np.where(sim.people.node_id == nid)[0]
                    recovered_indices = np.random.choice(node_indices, size=num_recovered, replace=False)
                    sim.people.disease_state[recovered_indices] = 3
                    # Don't add to results here, since anyone with a disease_state will get counted during logging

        elif pars.init_sus_by_age is not None:
            # Initialize nodes with only susceptible population. We'll handle mortality in the VitalDynamics_ABM component
            sim.people.disease_state[:] = 0
            init_recovered = pars.init_pop - pars.init_sus
            sim.results.R[:, :] += init_recovered  # Tally here since they don't have a disease_state and won't get counted during logging

            # Account for mortality in the immune/recovered population which is pre-calculated in the VitalDynamics_ABM component
            if hasattr(self.results, "deaths"):
                deaths = self.results.deaths
                cum_deaths = np.cumsum(deaths, axis=0)
                self.results.R[:, :] -= cum_deaths

            # TODO: Implement this
            # # ---- Backcalculate RI IPV Protection ----
            # # IPV prevents paralysis but does not block transmission.
            # # Since IPV and OPV immunity groups are assumed to overlap, and OPV-protected individuals
            # # were already marked as Recovered (i.e., immune to both transmission and paralysis),
            # # we only need to assign IPV protection to those who are not already immune.
            # # Therefore, IPV protection is only applied when IPV coverage exceeds OPV-derived immunity.
            # if self.pars.vx_prob_ipv is not None and self.pars.ipv_start_year is not None:
            #     # IPV eligibility threshold (must be born after ipv_start_year) + 98 days (roughly the timing of 2nd dose of RI IPV (+ 3rd dose of OPV))
            #     max_age_for_ipv = (self.pars.start_date.year - self.pars.ipv_start_year) * 365 + 98

            #     # Mask for people eligible for IPV by birth year AND age bin
            #     eligible_for_ipv = eligible_mask & (age <= max_age_for_ipv)

            #     if np.any(eligible_for_ipv):
            #         # Fraction of individuals that *should* be IPV-protected by node
            #         vx_prob_ipv = np.asarray(self.pars.vx_prob_ipv)
            #         ipv_gap = vx_prob_ipv - immune_fractions  # immune_fractions are from init_immun
            #         ipv_gap = np.clip(ipv_gap, 0, 1)  # In case immune_fraction > vx_prob
            #         if ipv_gap.max() <= 0:
            #             continue
            #         for i in nb.prange(self.people.count):
            #             if eligible_for_ipv[i]:
            #                 if np.random.rand() < ipv_gap[node_ids[i]]:
            #                     self.people.ipv_protected[i] = 1
            #                 else:
            #                     self.people.ipv_protected[i] = 0

        else:
            raise ValueError(f"Unsupported init_immun type: {type(pars.init_immun)}")

        # --- Seed infections ---
        # This (potentially) overwrites immunity, e.g., if an individual is drawn as both immune (during immunity initialization above) and infected (below), they will be infected)
        # The specification is flexible and can handle a fixed number OR fraction
        infected_indices = []
        if isinstance(pars.init_prev, float):
            # Interpret as fraction of total population
            num_infected = int(sum(pars.init_pop) * pars.init_prev)
            infected_indices = np.random.choice(sum(pars.init_pop), size=num_infected, replace=False)
        elif isinstance(pars.init_prev, int):
            # Interpret as absolute number
            num_infected = min(pars.init_prev, sum(pars.init_pop))  # Don't exceed population
            infected_indices = np.random.choice(sum(pars.init_pop), size=num_infected, replace=False)
        elif isinstance(pars.init_prev, (list, np.ndarray)):
            # Ensure that the length of init_prev matches the number of nodes
            if len(pars.init_prev) != len(pars.init_pop):
                raise ValueError(f"Length mismatch: init_prev has {len(pars.init_prev)} entries, expected {len(pars.init_pop)} nodes.")
            # Interpret as per-node infection seeding
            node_ids = self.people.node_id[: self.people.count]
            disease_states = self.people.disease_state[: self.people.count]
            for node, prev in tqdm(
                enumerate(pars.init_prev), total=len(pars.init_prev), desc="Seeding infections in nodes", disable=self.verbose < 2
            ):
                if isinstance(prev, numbers.Real):
                    if 0 < prev < 1:
                        # interpret as a fraction
                        num_infected = int(pars.init_pop[node] * prev)
                    else:
                        # interpret as an integer count
                        num_infected = min(int(prev), pars.init_pop[node])
                else:
                    raise ValueError(f"Unsupported value in init_prev list at node {node}: {prev}")

                alive_in_node = (node_ids == node) & (disease_states >= 0)
                alive_in_node_indices = np.where(alive_in_node)[0]
                num_infections_to_draw = min(num_infected, len(alive_in_node_indices))
                infected_indices_node = np.random.choice(alive_in_node_indices, size=num_infections_to_draw, replace=False)
                infected_indices.extend(infected_indices_node)
        else:
            raise ValueError(f"Unsupported init_prev type: {type(pars.init_prev)}")
        # Create the infections
        num_infected = len(infected_indices)
        sim.people.disease_state[infected_indices] = 2

    def step(self):
        t = self.sim.t
        n_nodes = len(self.nodes)

        # Progress disease state & check for paralysis
        new_potential = np.zeros(n_nodes, dtype=np.int32)
        new_paralyzed = np.zeros(n_nodes, dtype=np.int32)
        disease_state_step_nb(
            node_id=self.people.node_id,
            n_nodes=n_nodes,
            disease_state=self.people.disease_state,
            active_count=self.people.count,
            exposure_timer=self.people.exposure_timer,
            infection_timer=self.people.infection_timer,
            potentially_paralyzed=self.people.potentially_paralyzed,
            paralyzed=self.people.paralyzed,
            ipv_protected=self.people.ipv_protected,
            paralysis_timer=self.people.paralysis_timer,
            p_paralysis=nb.float32(self.pars.p_paralysis),
            new_potential=new_potential,
            new_paralyzed=new_paralyzed,
        )
        self.results.new_potentially_paralyzed[t, :] = new_potential
        self.results.new_paralyzed[t, :] = new_paralyzed

        # --- Seed infections from seed_schedule ---
        if t in self.seed_schedule:
            for node_id, value in self.seed_schedule[t]:
                node_mask = (self.people.node_id[: self.people.count] == node_id) & (self.people.disease_state[: self.people.count] >= 0)
                candidates = np.where(node_mask)[0]
                # Handle prevalence (float) or fixed count (int)
                if isinstance(value, float):
                    n_seed = int(len(candidates) * value)
                elif isinstance(value, int):
                    n_seed = min(value, len(candidates))  # Avoid oversampling
                else:
                    raise ValueError(f"Unsupported seed value type: {type(value)}")
                if n_seed > 0:
                    selected = np.random.choice(candidates, size=n_seed, replace=False)
                    self.people.disease_state[selected] = 2  # Set to infectious regardless of current state
                    # If people were previously infected, we'll need to give them an infection timer again
                    inf_timer = self.people.infection_timer[selected]
                    inds_zero_timers = selected[np.where(inf_timer <= 0)]
                    self.sim.people.infection_timer[inds_zero_timers] = self.pars.dur_inf(len(inds_zero_timers))
                    if self.verbose >= 1:
                        print(f"[DiseaseState_ABM] t={t}: Seeded {n_seed} infections in node {node_id}")
                        # daily_infectivity = self.people.daily_infectivity[selected]
                        # inf_timer = self.people.infection_timer[selected]
                        # len(selected)
                        # daily_infectivity.min()
                        # daily_infectivity.mean()
                        # inf_timer.min()
                        # inf_timer.mean()

        # Optional early stopping rule if no cases or seed_schedule events remain
        if self.pars["stop_if_no_cases"]:
            any_exposed = np.sum(self.sim.results.E[self.sim.t - 1, :]) > 0
            any_infected = np.sum(self.sim.results.I[self.sim.t - 1, :]) > 0
            future_seeds = any(t > self.sim.t for t in self.seed_schedule)

            if not (any_exposed or any_infected or future_seeds):
                self.sim.should_stop = True

    def log(self, t):
        pass

    def plot(self, save=False, results_path=None):
        self.plot_total_seir_counts(save=save, results_path=results_path)
        self.plot_infected_by_node(save=save, results_path=results_path)
        self.plot_infected_by_node_strain(save=save, results_path=results_path)
        self.plot_infected_dot_map(save=save, results_path=results_path)
        self.plot_cum_new_exposed_paralyzed(save=save, results_path=results_path)
        self.plot_new_exposed_by_strain(save=save, results_path=results_path)
        if self.pars.shp is not None:
            self.plot_infected_choropleth(save=save, results_path=results_path)

    def plot_total_seir_counts(self, save=False, results_path=None):
        plt.figure(figsize=(10, 6))
        plt.plot(np.sum(self.results.S, axis=1), label="Susceptible (S)")
        plt.plot(np.sum(self.results.E, axis=1), label="Exposed (E)")
        plt.plot(np.sum(self.results.I, axis=1), label="Infectious (I)")
        plt.plot(np.sum(self.results.R, axis=1), label="Recovered (R)")
        plt.plot(np.sum(self.results.paralyzed, axis=1), label="Paralyzed")
        plt.title("SEIR Dynamics in Total Population")
        plt.xlabel("Time (Timesteps)")
        plt.ylabel("Count")
        plt.legend()
        plt.grid()
        if save:
            plt.savefig(results_path / "total_seir_counts.png")
        if not save:
            plt.show()

    def plot_cum_new_exposed_paralyzed(self, save=False, results_path=None):
        plt.figure(figsize=(10, 6))
        plt.plot(np.cumsum(np.sum(self.results.new_exposed, axis=1)), label="Cumulative Exposed")
        plt.plot(np.cumsum(np.sum(self.results.new_potentially_paralyzed, axis=1)), label="Cumulative Potentially Paralyzed")
        plt.plot(np.cumsum(np.sum(self.results.new_paralyzed, axis=1)), label="Cumulative Paralyzed")
        plt.title("Cumulative New Exposed, Potentially Paralyzed, and Paralyzed")
        plt.xlabel("Time (Timesteps)")
        plt.ylabel("Cumulative count")
        plt.legend()
        plt.grid()
        if save:
            plt.savefig(results_path / "cumulative_new_exposed_potentially_paralyzed.png")
        if not save:
            plt.show()

    def plot_infected_by_node(self, save=False, results_path=None):
        plt.figure(figsize=(10, 6))
        for node in self.nodes:
            plt.plot(self.results.I[:, node], label=f"Node {node}")
        plt.title("Infected Population by Node")
        plt.xlabel("Time (Timesteps)")
        plt.ylabel("Population")
        plt.legend()
        plt.grid()
        if save:
            plt.savefig(results_path / "n_infected_by_node.png")
        if not save:
            plt.show()

    def plot_infected_by_node_strain(self, save=False, results_path=None, figsize=(15, 20)):
        """
        Plot infected population by node for each strain, with a subplot for each strain.
        """
        # Get the strain-specific infection data
        I_by_strain = self.results.I_by_strain  # Shape: (time, nodes, strains)
        n_time, n_nodes, n_strains = I_by_strain.shape

        # Create reverse mapping from strain index to strain name
        strain_names = {v: k for k, v in self.pars.strain_ids.items()}

        # Set up subplots - stack vertically (one column)
        n_rows = n_strains
        n_cols = 1

        fig, axes = plt.subplots(n_rows, n_cols, figsize=figsize, sharex=True, sharey=True)

        # Handle case where we have only one subplot
        if n_strains == 1:
            axes = [axes]
        else:
            # axes is already a 1D array when n_cols=1, but ensure it's iterable
            axes = axes if isinstance(axes, np.ndarray) else [axes]

        # Plot each strain
        for strain_idx in range(n_strains):
            ax = axes[strain_idx]
            strain_name = strain_names.get(strain_idx, f"Strain {strain_idx}")

            # Plot infection timeseries for each node for this strain
            for node_idx in range(n_nodes):
                # Get node label
                if self.pars.node_lookup and node_idx in self.pars.node_lookup:
                    # Use the last part of dot_name for cleaner labels
                    node_label = self.pars.node_lookup[node_idx].get("dot_name", f"Node {node_idx}").split(":")[-1]
                else:
                    node_label = f"Node {node_idx}"

                # Plot this node's infections for this strain
                infections = I_by_strain[:, node_idx, strain_idx]

                # Only plot if there are any infections (to reduce clutter)
                if np.sum(infections) > 0:
                    ax.plot(infections, label=node_label, alpha=0.7)

            # Formatting
            ax.set_title(f"{strain_name} Infections by Node", fontsize=12, fontweight="bold")
            ax.set_xlabel("Time (days)")
            ax.set_ylabel("Number of Infected")
            ax.grid(True, alpha=0.3)

            # Add text indicating no infections if no lines plotted
            if len(ax.get_lines()) == 0:
                ax.text(0.5, 0.5, "No infections", transform=ax.transAxes, ha="center", va="center", fontsize=12, alpha=0.5)

        # Turn off any unused subplots
        for idx in range(n_strains, len(axes)):
            axes[idx].axis("off")

        # Overall formatting
        # plt.suptitle("Infected Population by Node and Strain", fontsize=16, fontweight="bold")
        plt.tight_layout()

        # Save or show
        if save:
            if results_path is None:
                raise ValueError("Please provide a results_path to save the plot.")
            plot_path = Path(results_path) / "infected_by_node_strain.png"
            plt.savefig(plot_path, dpi=300, bbox_inches="tight")
            plt.close()
        else:
            plt.show()

    def plot_new_exposed_by_strain(self, save=False, results_path=None, figsize=(20, 20)):
        """
        Plot new exposures by strain in a 3x3 grid.
        Rows: VDPV2, Sabin2, nOPV2
        Columns: Total exposures, Transmission only, SIA only
        """
        # Check if we have the required exposure data
        if not hasattr(self.results, "new_exposed_by_strain"):
            print("No strain-specific exposure data available")
            return

        # Get the strain-specific exposure data
        new_exposed_by_strain = self.results.new_exposed_by_strain  # Shape: (time, nodes, strains)
        n_time, n_nodes, n_strains = new_exposed_by_strain.shape

        # Create reverse mapping from strain index to strain name
        strain_names = {v: k for k, v in self.pars.strain_ids.items()}

        # Set up 3x3 subplot grid
        n_rows = 3  # One for each strain
        n_cols = 3  # Total, Transmission, SIA

        fig, axes = plt.subplots(n_rows, n_cols, figsize=figsize, sharex=True)

        # Column titles
        col_titles = ["Total New Exposures", "Transmission Only", "SIA Only"]

        # Plot each strain (row)
        for strain_idx in range(min(n_strains, 3)):  # Limit to 3 strains
            strain_name = strain_names.get(strain_idx, f"Strain {strain_idx}")

            # Get total exposures for this strain (sum across all nodes)
            total_exposures = np.sum(new_exposed_by_strain[:, :, strain_idx], axis=1)

            # Calculate transmission and SIA exposures
            if hasattr(self.results, "sia_new_exposed_by_strain"):
                sia_exposures = np.sum(self.results.sia_new_exposed_by_strain[:, :, strain_idx], axis=1)
                trans_exposures = total_exposures - sia_exposures
            else:
                # If no SIA data, assume all exposures are from transmission
                trans_exposures = total_exposures
                sia_exposures = np.zeros_like(total_exposures)

            # Column 1: Total exposures
            ax = axes[strain_idx, 0]
            if np.any(total_exposures > 0):
                ax.plot(total_exposures, linewidth=2, color="black", label="Total")
            else:
                ax.text(0.5, 0.5, "No exposures", transform=ax.transAxes, ha="center", va="center", fontsize=10, alpha=0.5)

            ax.set_title(f"{strain_name}\n{col_titles[0]}", fontsize=11, fontweight="bold")
            ax.set_ylabel("New Exposures per Day")
            ax.grid(True, alpha=0.3)

            # Column 2: Transmission only
            ax = axes[strain_idx, 1]
            if np.any(trans_exposures > 0):
                ax.plot(trans_exposures, linewidth=2, color="green", label="Transmission")
            else:
                ax.text(0.5, 0.5, "No transmission", transform=ax.transAxes, ha="center", va="center", fontsize=10, alpha=0.5)

            ax.set_title(f"{strain_name}\n{col_titles[1]}", fontsize=11, fontweight="bold")
            ax.set_ylabel("New Exposures per Day")
            ax.grid(True, alpha=0.3)

            # Column 3: SIA only
            ax = axes[strain_idx, 2]
            if np.any(sia_exposures > 0):
                ax.plot(sia_exposures, linewidth=2, color="red", label="SIA")
            else:
                ax.text(0.5, 0.5, "No SIA", transform=ax.transAxes, ha="center", va="center", fontsize=10, alpha=0.5)

            ax.set_title(f"{strain_name}\n{col_titles[2]}", fontsize=11, fontweight="bold")
            ax.set_ylabel("New Exposures per Day")
            ax.grid(True, alpha=0.3)

        # Set x-labels for bottom row
        for col in range(n_cols):
            axes[n_rows - 1, col].set_xlabel("Time (days)")

        # Overall formatting
        plt.suptitle("New Exposures by Strain and Source", fontsize=16, fontweight="bold")
        plt.tight_layout()

        # Save or show
        if save:
            if results_path is None:
                raise ValueError("Please provide a results_path to save the plot.")
            plot_path = Path(results_path) / "new_exposed_by_strain_detailed.png"
            plt.savefig(plot_path, dpi=300, bbox_inches="tight")
            plt.close()
        else:
            plt.show()

    def plot_infected_dot_map(self, save=False, results_path=None, n_panels=6):
        rows, cols = 2, int(np.ceil(n_panels / 2))
        fig, axs = plt.subplots(rows, cols, figsize=(cols * 6, rows * 6), sharex=True, sharey=True, constrained_layout=True)
        axs = axs.ravel()  # Flatten in case of non-square grid
        timepoints = np.linspace(0, self.pars.dur, n_panels, dtype=int)
        lats = [self.pars.node_lookup[i]["lat"] for i in self.nodes]
        lons = [self.pars.node_lookup[i]["lon"] for i in self.nodes]
        # Scale population for plotting (adjust scale_factor as needed)
        scale_factor = 5  # tweak this number to look good visually
        sizes = np.array(self.pars.init_pop)
        sizes = np.log1p(sizes) * scale_factor
        # Get global min and max for consistent color scale
        infection_min = np.min(self.results.I)
        infection_max = np.max(self.results.I)
        for i, ax in enumerate(axs[:n_panels]):  # Ensure we don't go out of bounds
            t = timepoints[i]
            infection_counts = self.results.I[t, :]
            scatter = ax.scatter(
                lons, lats, c=infection_counts, s=sizes, cmap="RdYlBu_r", edgecolors=None, alpha=0.9, vmin=infection_min, vmax=infection_max
            )
            ax.set_title(f"Timepoint {t}")
            # Show labels only on the leftmost and bottom plots
            if i % cols == 0:
                ax.set_ylabel("Latitude")
            else:
                ax.set_yticklabels([])
            if i >= n_panels - cols:
                ax.set_xlabel("Longitude")
            else:
                ax.set_xticklabels([])
        # Add a single colorbar for all plots
        fig.colorbar(scatter, ax=axs, location="right", fraction=0.05, pad=0.05, label="Infection Count")
        fig.suptitle("Infected Population by Node", fontsize=16)
        if save:
            if results_path is None:
                raise ValueError("Please provide a results path to save the plots.")
            plt.savefig(f"{results_path}/infected_map.png")
        else:
            plt.show()

    def plot_infected_choropleth(self, save=False, results_path=None, n_panels=6):
        rows, cols = 2, int(np.ceil(n_panels / 2))
        fig, axs = plt.subplots(rows, cols, figsize=(cols * 6, rows * 6), constrained_layout=True)
        axs = axs.ravel()
        timepoints = np.linspace(0, self.pars.dur, n_panels, dtype=int)
        shp = self.pars.shp.copy()  # Don't mutate original GeoDataFrame

        # Get global min/max for consistent color scale across panels
        infection_min = np.min(self.results.I[self.results.I > 0]) if np.any(self.results.I > 0) else 0
        infection_max = np.max(self.results.I)
        alpha = 0.9

        # Use rainbow colormap and truncate if desired
        cmap = plt.cm.get_cmap("rainbow")
        norm = mcolors.Normalize(vmin=infection_min, vmax=infection_max)

        for i, ax in enumerate(axs[:n_panels]):
            t = timepoints[i]
            infection_counts = self.results.I[t, :]  # shape = (num_nodes,)
            shp["infected"] = infection_counts
            shp["infected_masked"] = shp["infected"].replace({0: np.nan})  # Mask out zeros

            shp.plot(
                column="infected_masked",
                ax=ax,
                cmap=cmap,
                norm=norm,
                alpha=alpha,
                linewidth=0.1,
                edgecolor="white",
                legend=False,
                missing_kwds={"color": "lightgrey", "label": "Zero infections"},
            )
            ax.set_title(f"Infections at t={t}")
            ax.set_axis_off()

        # Add a shared colorbar
        sm = plt.cm.ScalarMappable(cmap=cmap, norm=norm)
        sm._A = []
        cbar = fig.colorbar(sm, ax=axs, orientation="vertical", fraction=0.03, pad=0.01)
        cbar.solids.set_alpha(alpha)
        cbar.set_label("Infection Count")
        fig.suptitle("Choropleth of Infected Population by Node", fontsize=16)

        if save:
            if results_path is None:
                raise ValueError("Please provide a results path to save the plots.")
            plt.savefig(results_path / "infected_choropleth.png")
        else:
            plt.show()


@nb.njit((nb.int16[:], nb.int8[:], nb.int8[:], nb.int8[:], nb.int8[:], nb.int32, nb.int32, nb.int32), parallel=True, nogil=True)
def count_SEIRP(node_id, disease_state, strain, potentially_paralyzed, paralyzed, n_nodes, n_strains, n_people):
    """
    Go through each person exactly once and increment counters for their node and strain.

    node_id:        array of node IDs for each individual
    disease_state:  array storing each person's disease state (-1=dead/inactive, 0=S, 1=E, 2=I, 3=R)
    strain:         array of strain IDs for each individual
    potentially_paralyzed: array (0 or 1) if the person is potentially paralyzed
    paralyzed:      array (0 or 1) if the person is paralyzed
    n_nodes:        total number of nodes
    n_strains:      total number of strains

    Returns: S, E, I, R, E_by_strain, I_by_strain, potentially_paralyzed, paralyzed where:
        S, E, I, R, potentially_paralyzed, paralyzed have shape (n_nodes,)
        E_by_strain, I_by_strain have shape (n_nodes, n_strains)
    """

    n_threads = nb.get_num_threads()
    S = np.zeros((n_threads, n_nodes), dtype=np.int32)
    E_by_strain = np.zeros((n_threads, n_nodes, n_strains), dtype=np.int32)
    I_by_strain = np.zeros((n_threads, n_nodes, n_strains), dtype=np.int32)
    R = np.zeros((n_threads, n_nodes), dtype=np.int32)
    POTP = np.zeros((n_threads, n_nodes), dtype=np.int32)
    P = np.zeros((n_threads, n_nodes), dtype=np.int32)

    # Single pass over the entire population
    for i in nb.prange(n_people):
        if disease_state[i] >= 0:  # Only count those who are alive
            nd = node_id[i]
            ds = disease_state[i]
            st = strain[i]
            tid = nb.get_thread_id()

            if ds == 0:  # Susceptible
                S[tid, nd] += 1
            elif ds == 1:  # Exposed
                E_by_strain[tid, nd, st] += 1
            elif ds == 2:  # Infected
                I_by_strain[tid, nd, st] += 1
            elif ds == 3:  # Recovered
                R[tid, nd] += 1

            # Check paralyzed
            if potentially_paralyzed[i] == 1:
                POTP[tid, nd] += 1
            if paralyzed[i] == 1:
                P[tid, nd] += 1

    # Sum across threads and strains where needed
    S_final = S.sum(axis=0)
    E_by_strain_final = E_by_strain.sum(axis=0)
    I_by_strain_final = I_by_strain.sum(axis=0)
    R_final = R.sum(axis=0)
    POTP_final = POTP.sum(axis=0)
    P_final = P.sum(axis=0)

    # Sum across strains for backward compatibility
    E_final = E_by_strain_final.sum(axis=1)
    I_final = I_by_strain_final.sum(axis=1)

    # return S, E, I, R, E_by_strain, I_by_strain, potentially_paralyzed, paralyzed
    return (
        S_final,
        E_final,
        I_final,
        R_final,
        E_by_strain_final,
        I_by_strain_final,
        POTP_final,
        P_final,
    )


@nb.njit(parallel=True)
def tx_step_prep_nb(
    num_nodes,
    num_people,
    n_strains,
    strains,
    strain_r0_scalars,
    disease_states,
    node_ids,
    daily_infectivity,  # per agent infectivity/shedding (heterogeneous)
    risks,  # per agent susceptibility (heterogeneous)
):
    # Step 1: Use parallelized loop to obtain per node sums or counts of:
    #  - exposure (susceptibility/node)
    #  - susceptible individuals (count/node)
    #  - beta (infectivity/node)
    tl_beta_by_node_strain = np.zeros((nb.get_num_threads(), num_nodes, n_strains), dtype=np.float32)
    # tl_beta_by_node = np.zeros((nb.get_num_threads(), num_nodes), dtype=np.float32)
    tl_exposure_by_node = np.zeros((nb.get_num_threads(), num_nodes), dtype=np.float32)
    tl_sus_by_node = np.zeros((nb.get_num_threads(), num_nodes), dtype=np.int32)
    for i in nb.prange(num_people):
        state = disease_states[i]
        tid = nb.get_thread_id()
        strain = strains[i]
        nid = node_ids[i]
        if state == 0:
            tl_exposure_by_node[tid, nid] += risks[i]
            tl_sus_by_node[tid, nid] += 1
        if state == 2:
            tl_beta_by_node_strain[tid, nid, strain] += daily_infectivity[i] * strain_r0_scalars[strain]
    exposure_by_node = tl_exposure_by_node.sum(axis=0)  # Sum across threads
    sus_by_node = tl_sus_by_node.sum(axis=0)  # Sum across threads
    beta_by_node_strain_pre = tl_beta_by_node_strain.sum(axis=0)  # Sum across threads
    beta_by_node_strain = beta_by_node_strain_pre.copy()  # Copy to avoid modifying the original

    return beta_by_node_strain, exposure_by_node, sus_by_node


@nb.njit(parallel=True)
def tx_infect_nb(
    num_nodes,
    num_people,
    num_strains,
    sus_by_node,
    node_ids,
    strain,
    disease_state,
    sus_indices_storage,
    sus_probs_storage,
    risks,
    prob_exp_by_node_strain,
    n_exposures_to_create_by_node_strain,  # shape: (num_nodes, num_strains)
):
    """
    Parallelizes over nodes, computing a CDF for each node's susceptible population.
    Selects unique indices via weighted sampling, and allocates them to strains based on relative FOI.
    """

    # Susceptible agents in a node are _not_ necessarily contiguous in the array because
    #   a) disease dynamics (some E, I, and R) and
    #   b) vital dynamics (some dead/inactive)
    # So we need to create a mapping, in contiguous memory, of all the susceptible agents for a (each) node
    # We also need the heterogeneous susceptibility (risks) for each susceptible agent

    # If there are, e.g., [50, 20, 18, 91] susceptibles in each node, we "reserve" that many slots in sus_indices
    # and sus_probs by setting the offsets for each node to [0, 50, 70, 88]. I.e., the indices of susceptible agents
    # for node 0 start at sus_indices[0], node 1 at sus_indices[50], etc.
    # Then we track how many slots we have used with next_index which we increment as we fill in the slots.

    # At the end, the first 50 entries of sus_indices will have the indices of the susceptible agents in node 0,
    # the next 20 will have the indices of the susceptible agents in node 1, etc.
    # The values in sus_probs will be the susceptibility of each of those agents.

    # If later we want to access or process the susceptible agents in node 2 (and we do want), for example,
    #  we can do so by using
    #   sus_indices[offsets[2]:offsets[2] + sus_by_node[2]] (sus_indices[70:88]) and
    #   sus_probs[offsets[2]:offsets[2] + sus_by_node[2]] (sus_probs[70:88]).

    offsets = np.zeros(num_nodes, dtype=np.int32)
    offsets[1:] = sus_by_node[:-1].cumsum()
    next_index = np.empty(num_nodes, dtype=np.int32)
    next_index[:] = offsets
    total_exposures_by_node = n_exposures_to_create_by_node_strain.sum(axis=1)  # shape: [num_nodes]
    for i in range(num_people):
        nid = node_ids[i]
        if (total_exposures_by_node[nid] > 0) and (disease_state[i] == 0):
            idx = next_index[nid]
            sus_indices_storage[idx] = i
            sus_probs_storage[idx] = risks[i]  # base susceptibility, will be scaled by strain FOI later
            next_index[nid] = idx + 1

    already_exposed = np.zeros(num_people, dtype=nb.boolean)  # global per-person flag to prevent double infection
    n_new_exposures = np.zeros((num_nodes, num_strains), dtype=np.int32)

    for node in nb.prange(num_nodes):
        # Calculate total exposures needed for this node across all strains
        total_exposures_needed = n_exposures_to_create_by_node_strain[node, :].sum()
        if total_exposures_needed <= 0:
            continue

        # Get and check count of susceptible agents in _this_ node
        sus_count = sus_by_node[node]
        if sus_count == 0:
            continue

        offset = offsets[node]  # offset of the first susceptible agent in this node
        sus_indices = sus_indices_storage[offset : offset + sus_count]  # indices of the susceptible agents in this node
        base_probs = sus_probs_storage[offset : offset + sus_count]  # base probabilities for susceptible agents in this node

        # Calculate total FOI for this node (sum across all strains)
        total_foi = prob_exp_by_node_strain[node, :].sum()
        if total_foi <= 0:
            continue

        # Scale base probabilities by total FOI for unique selection
        scaled_probs = base_probs * total_foi

        # Choose unique indices from susceptible population using weighted sampling
        n_uniq = 0  # How many unique indices have we selected so far
        p = scaled_probs.copy()  # working copy of probabilities
        size = min(total_exposures_needed, sus_count)  # can't expose more than available susceptibles

        selected_indices = np.empty(size, dtype=np.int32)  # store selected indices

        while n_uniq < size:
            # Weighted random sampling with unique selection
            # The magic is here with the random probes, the cumulative sum of the weights,
            # which effectively makes each index scaled by its weight,
            # and the binary search to find the indices.

            # Easy example, imagine two susceptible individuals, one with p=0.1 and one with p=0.9
            # If we draw a random number x in [0..1), we can find the index of the individual
            # that will be exposed by searching for the index of the first element in the cumulative
            # sum of the weights that is greater than x, which is much more likely to be the second
            # individual than the first.
            x = np.random.rand(size - n_uniq)  # Random values for sampling [0..1)
            cdf = np.cumsum(p)  # cumsum of weights for searching
            if cdf[-1] <= 0:  # exit early if no susceptibles remaining
                break

            # Binary search for indices, modify x to be in [0..cdf[-1])
            indices = np.searchsorted(cdf, x * cdf[-1], side="right")
            indices = np.unique(indices)  # ensure unique indices only

            # Store the selected indices
            n_selected = min(indices.size, size - n_uniq)
            selected_indices[n_uniq : n_uniq + n_selected] = indices[:n_selected]
            n_uniq += n_selected

            if n_uniq < size:  # if we haven't selected enough unique indices, we need to retry
                p[indices] = 0.0  # set the probabilities for the selected indices to zero

                # Now allocate the selected individuals to strains based on relative FOI
        if n_uniq > 0:
            # Calculate strain probabilities for allocation
            strain_probs = prob_exp_by_node_strain[node, :] / total_foi

            # Allocate each selected individual to a strain
            for i in range(n_uniq):
                person_idx = sus_indices[selected_indices[i]]
                if not already_exposed[person_idx] and disease_state[person_idx] == 0:
                    # Randomly assign strain based on relative FOI
                    r = np.random.rand()
                    cumulative_prob = 0.0
                    assigned_strain = 0
                    for s in range(num_strains):
                        cumulative_prob += strain_probs[s]
                        if r < cumulative_prob:
                            assigned_strain = s
                            break

                    # Expose the individual
                    disease_state[person_idx] = 1
                    strain[person_idx] = assigned_strain
                    already_exposed[person_idx] = True
                    n_new_exposures[node, assigned_strain] += 1

    return n_new_exposures


class Transmission_ABM:
    def __init__(self, sim):
        self.sim = sim
        self.people = sim.people
        self.nodes = np.arange(len(sim.pars.init_pop))
        self.pars = sim.pars
        self.results = sim.results
        self.verbose = sim.pars["verbose"] if "verbose" in sim.pars else 1

        # Stash the R0 scaling factor
        self.r0_scalars = np.array(self.pars.r0_scalars)

        self._initialize_people_fields()
        self._initialize_common()

        return

    @classmethod
    def init_from_file(cls, sim):
        """Alternative constructor for loading from file without resetting people."""
        instance = cls.__new__(cls)
        instance.sim = sim
        instance.people = sim.people
        instance.nodes = np.arange(len(sim.pars.init_pop))
        instance.pars = sim.pars
        instance.results = sim.results
        instance.r0_scalars = instance.pars.r0_scalars
        instance.verbose = sim.pars["verbose"] if "verbose" in sim.pars else 1

        # This is our solution for getting daily_infectivity values aligned with pars.R0 when loading existing pop
        new_r0 = sim.pars.r0
        if new_r0 != sim.pars.old_r0:
            infectivity_scalar = new_r0 / sim.pars.old_r0
            sim.people.daily_infectivity *= infectivity_scalar  # seem fast enough

        instance._initialize_common()
        return instance

    def _initialize_people_fields(self):
        """Initialize individual-level transmission properties."""

        count = getattr(self.people, "true_capacity", self.people.capacity)

        # Record new exposure counts aka incidence
        # Pretty sure this code from after merge belongs somewhere else. This is NOT for init_from_file. Think...
        # self.sim.results.add_array_property("new_exposed", shape=(self.sim.nt, len(self.nodes)), dtype=np.int32)

        # Pre-compute individual risk of acquisition and infectivity with correlated sampling
        # Step 0: Add properties to people
        self.people.add_scalar_property(
            "acq_risk_multiplier", dtype=np.float32, default=1.0
        )  # Individual-level acquisition risk multiplier (multiplied by base probability for an agent becoming infected)
        self.people.add_scalar_property(
            "daily_infectivity", dtype=np.float32, default=1.0
        )  # Individual daily infectivity (e.g., number of exposures generated per day in a fully susceptible population; mean = R0/dur_inf = 14/24)

        # Step 4: Transform normal variables into target distributions
        # Set individual heterogeneity properties
        populate_heterogeneous_values(0, count, self.people.acq_risk_multiplier, self.people.daily_infectivity, self.pars)
        # z = np.random.normal(size=(n, 2)) @ L.T

    def _initialize_common(self):
        """Initialize shared network and timers."""
        # Compute the infection migration network
        self.sim.results.add_vector_property("network", length=len(self.sim.nodes), dtype=np.float32)
        self.network = self.sim.results.network
        init_pops = self.sim.pars.init_pop
        # Get the distance matrix
        logger.info("This network calc is a little slow too...")
        if self.sim.pars.distances is not None:
            dist_matrix = self.sim.pars.distances
        else:
            # Calculate the distance matrix based on the Haversine formula
            node_lookup = self.sim.pars.node_lookup
            n_nodes = len(self.sim.nodes)
            node_ids = sorted(node_lookup.keys())
            node_lookup = self.sim.pars.node_lookup
            lats = np.array([node_lookup[i]["lat"] for i in node_ids])
            lons = np.array([node_lookup[i]["lon"] for i in node_ids])
            dist_matrix = np.zeros((n_nodes, n_nodes))
            epsilon = 1
            for i in range(n_nodes):
                for j in range(i + 1, n_nodes):  # Only compute upper triangle
                    d = distance(lats[i], lons[i], lats[j], lons[j])
                    if d == 0:
                        print(f"WARNING: Distance between nodes {i} and {j} is 0. Replacing with {epsilon}")
                        d = epsilon
                    dist_matrix[i, j] = d
                    dist_matrix[j, i] = d  # Mirror to lower triangle
        # Setup the network
        logger.info("END of slow network calc.")
        if self.pars.migration_method.lower() == "gravity":
            k, a, b, c = (
                self.pars.gravity_k * 10 ** (self.pars.gravity_k_exponent),
                self.pars.gravity_a,
                self.pars.gravity_b,
                self.pars.gravity_c,
            )
            self.network = gravity(init_pops, dist_matrix, k, a, b, c)
            self.network /= np.power(init_pops.sum(), c)  # Normalize
        elif self.pars.migration_method.lower() == "radiation":
            k = self.pars.radiation_k
            self.network = radiation(init_pops, dist_matrix, k, include_home=False)
        else:
            raise ValueError(f"Unknown migration method: {self.pars.migration_method}")
        # Normalize so that each row sums to a max of max_migr_frac, else uses the unnormalized values
        self.network = row_normalizer(self.network, self.pars.max_migr_frac)

        self.beta_sum_time = 0
        self.spatial_beta_time = 0
        self.seasonal_beta_time = 0
        self.probs_time = 0
        self.calc_ni_time = 0
        self.do_ni_time = 0

        self.sim.results.add_array_property(
            "new_exposed", shape=(self.sim.nt, len(self.nodes)), dtype=np.int32
        )  # Includes all exposures (transmission + SIA)
        self.sim.results.add_array_property(
            "new_exposed_by_strain", shape=(self.sim.nt, len(self.nodes), len(self.pars.strain_ids)), dtype=np.int32
        )  # Includes all exposures (transmission + SIA)

        self.people.add_scalar_property("sus_indices", dtype=np.int32, default=0)
        self.people.add_scalar_property("sus_probs", dtype=np.float32, default=0.0)

        self.step_stats = TimingStats()

        return

    def step(self):
        # Manual debugging of transmission
        if self.verbose >= 3:
            logger.info(f"TIMESTEP: {self.sim.t}")

        with self.step_stats.start("Part 1"):
            # 1) Stash variables for later use
            strain = self.people.strain[: self.people.count]
            strain_r0_scalars = np.array(list(self.pars.strain_r0_scalars.values()))
            disease_state = self.people.disease_state[: self.people.count]
            node_ids = self.people.node_id[: self.people.count]
            infectivity = self.people.daily_infectivity[: self.people.count]
            risk = self.people.acq_risk_multiplier[: self.people.count]
            num_nodes = len(self.nodes)
            num_people = self.sim.people.count
            n_strains = len(self.pars.strain_ids)
            node_seeding_zero_inflation = self.sim.pars.node_seeding_zero_inflation
            node_seeding_dispersion = self.sim.pars.node_seeding_dispersion

            # Manual validation
            if self.verbose >= 3:
                n_infected = []
                for node in self.sim.nodes:
                    # num_alive = np.sum((node_ids == node) & (disease_state >= 0)) + self.sim.results.R[self.sim.t][node]
                    num_susceptibles = np.sum((node_ids == node) & (disease_state == 0))
                    n_I_node = np.sum((node_ids == node) & (disease_state == 2))
                    n_infected.append(n_I_node)
                n_infected = np.array(n_infected)
                exp_node_beta_sums = n_infected * self.sim.pars.r0 / np.mean(self.sim.pars.dur_inf(1000))
                logger.info(f"Expected node beta sums: {fmt(exp_node_beta_sums, 2)}")

        with self.step_stats.start("Part 2"):
            # 2) Compute force of infection, scale by seasonality and geographic scalars, and compute the number of new exposures
            beta_seasonality = lp.get_seasonality(self.sim)
            beta_by_node_strain, exposure_by_node, sus_by_node = tx_step_prep_nb(
                num_nodes,
                num_people,
                n_strains,
                strain,
                strain_r0_scalars,
                disease_state,
                node_ids,
                infectivity,
                risk,
            )

        with self.step_stats.start("Part 2b"):
            # Step 2: Compute the force of infection for each node accounting for immigration and emigration.
            # network is a square matrix where network[i, j] is the migration fraction from node i to node j.
            # beta_by_node_strain is a vector where beta_by_node_strain[i] is the contagion/transmission rate for node i.
            # Save a copy before distributing infectivity to know which nodes have zero local infectivity.
            beta_by_node_strain_pre = beta_by_node_strain.copy()
            # This formulation, (beta * network.T).T, returns transfer so transfer[i, j] is the contagion transferred from node i to node j
            for s in range(n_strains):
                transfer = (beta_by_node_strain[:, s] * self.network.T).T  # beta_j * network_ij
                # sum(axis=0) sums each column, i.e., _incoming_ contagion to each node
                # sum(axis=1) sums each row, i.e., _outgoing_ contagion from each node
                beta_by_node_strain[:, s] += transfer.sum(axis=0) - transfer.sum(axis=1)  # Add incoming, subtract outgoing

            # Step 3: Scale by seasonality and R0 scalars
            beta_by_node_strain = beta_by_node_strain * beta_seasonality * self.r0_scalars[:, np.newaxis]

            # Step 4: Compute the exposure rate for each node
            alive_counts = self.results.pop[self.sim.t]
            per_agent_exp_rate = beta_by_node_strain / np.maximum(
                alive_counts[:, np.newaxis], 1
            )  # convert total FOI to per-agent exposure rate
            prob_exp_by_node_strain = 1 - np.exp(-per_agent_exp_rate)  # convert rate to probability of exposure

            # Ensure probabilities are non-negative (handle any remaining numerical issues)
            prob_exp_by_node_strain = np.maximum(prob_exp_by_node_strain, 0)

            # Debug: Check for negative values and log them
            negative_mask = prob_exp_by_node_strain < 0
            if np.any(negative_mask):
                logger.warning(f"Negative prob_exp_by_node_strain detected at timestep {self.sim.t}")
                logger.warning(f"Negative values: {prob_exp_by_node_strain[negative_mask]}")
                logger.warning(f"Corresponding per_agent_exp_rate: {per_agent_exp_rate[negative_mask]}")
                logger.warning(f"Corresponding beta_by_node_strain: {beta_by_node_strain[negative_mask]}")
                logger.warning(f"Corresponding alive_counts: {alive_counts[np.any(negative_mask, axis=1)]}")

            total_exposure_prob_per_node = prob_exp_by_node_strain.sum(axis=1)  # Total prob of exposure per node (sum across all strains)
            expected_exposures_per_node = exposure_by_node * total_exposure_prob_per_node  # Expected exposures per node

            # Step 5: Compute the number of new exposures per node, by strain
            n_exposures_to_create_by_node_strain = np.zeros_like(prob_exp_by_node_strain, dtype=np.int32)  # shape: (n_nodes, n_strains)

            for n in range(num_nodes):
                exposure = expected_exposures_per_node[n]  # scalar expected total exposure in node n
                if exposure < 0:
                    # If exposure is negative, set to 0 and print a warning
                    sc.printred(f"Warning: exposure_by_node[{n}] is negative: {exposure_by_node[n]}. Setting to 0.")
                    sc.printred(f"beta_by_node_strain_pre[{n}] is {beta_by_node_strain_pre[n]}")
                    sc.printred(f"alive_counts[{n}] is {alive_counts[n]}")
                    sc.printred(f"per_agent_exp_rate[{n}] is {per_agent_exp_rate[n]}")
                    exposure = 0

                if exposure == 0:
                    total_exposures_to_create = 0

                elif np.sum(beta_by_node_strain_pre[n]) == 0:
                    # If node has no local transmission, apply zero-inflated NB
                    if node_seeding_zero_inflation >= 1.0:
                        total_exposures_to_create = 0
                    else:
                        desired_mean = exposure / (1 - node_seeding_zero_inflation)
                        r = max(1, int(np.round(node_seeding_dispersion)))
                        p = r / (r + desired_mean)

                        if np.random.rand() < node_seeding_zero_inflation:
                            total_exposures_to_create = 0
                        else:
                            total_exposures_to_create = np.random.negative_binomial(r, p)

                else:
                    # If node has local transmission, sample from Poisson
                    total_exposures_to_create = np.random.poisson(exposure)

                # Strain allocation
                if total_exposures_to_create > 0:
                    total_prob = total_exposure_prob_per_node[n]
                    if total_prob > 0:
                        strain_probs = prob_exp_by_node_strain[n] / total_prob
                    else:
                        strain_probs = np.zeros(n_strains)

                    n_exposures_to_create_by_node_strain[n] = np.random.multinomial(total_exposures_to_create, strain_probs)

            # Manual validation
            if self.verbose >= 3:
                logger.info(f"beta_seasonality: {fmt(beta_seasonality, 2)}")
                logger.info(f"R0 scalars: {fmt(self.r0_scalars, 2)}")
                logger.info(f"beta: {fmt(beta_by_node_strain, 2)}")
                logger.info(f"Total beta: {fmt(beta_by_node_strain.sum(), 2)}")
                logger.info(f"Alive counts: {fmt(alive_counts, 2)}")
                logger.info(f"Base prob infection: {fmt(prob_exp_by_node_strain, 2)}")
                logger.info(f"Exp inf (sans acq risk): {fmt(num_susceptibles * prob_exp_by_node_strain, 2)}")
                disease_state_pre_infect = disease_state.copy()  # Copy before infection

        with self.step_stats.start("Part 3"):
            # 3) Distribute new exposures
            new_exposed_by_node_strain = tx_infect_nb(
                num_nodes,
                num_people,
                n_strains,
                sus_by_node,
                node_ids,
                strain,
                disease_state,
                self.people.sus_indices,
                self.people.sus_probs,
                risk,
                prob_exp_by_node_strain,
                n_exposures_to_create_by_node_strain,
            )
            self.sim.results.new_exposed[self.sim.t, :] += new_exposed_by_node_strain.sum(
                axis=1
            )  # Add here b/c we're also counting SIA exposures
            self.sim.results.new_exposed_by_strain[self.sim.t, :, :] += (
                new_exposed_by_node_strain  # Add here b/c we're also counting SIA exposures
            )

            # Manual validation
            if self.verbose >= 3:
                logger.info(f"exposure_by_node: {fmt(exposure_by_node, 2)}")
                logger.info(f"Expected new exposures: {n_exposures_to_create_by_node_strain}")
                logger.info(f"Observed new exposures: {new_exposed_by_node_strain}")
                total_expected = np.sum(expected_exposures_per_node)
                tot_poisson_draw = np.sum(n_exposures_to_create_by_node_strain)
                # Check the number of people that are newly exposed
                num_new_exposed = np.sum(disease_state == 1) - np.sum(disease_state_pre_infect == 1)
                logger.info(
                    f"Tot exp exposures: {total_expected:.2f}, Total pois draw: {tot_poisson_draw}, Tot realized exposures: {num_new_exposed}"
                )

        if self.sim.t == self.sim.nt - 1:
            self.step_stats.log(logger)

        return

    def log(self, t):
        # Get the counts for each node in one pass
        S_counts, E_counts, I_counts, R_counts, E_by_strain_counts, I_by_strain_counts, POTP_counts, P_counts = count_SEIRP(
            node_id=self.people.node_id,
            disease_state=self.people.disease_state,
            strain=self.people.strain,
            potentially_paralyzed=self.people.potentially_paralyzed,
            paralyzed=self.people.paralyzed,
            n_nodes=np.int32(len(self.nodes)),
            n_strains=np.int32(len(self.pars.strain_ids)),
            n_people=np.int32(self.people.count),
        )

        # Store them in results
        self.results.S[t, :] = S_counts
        self.results.E[t, :] = E_counts  # Already summed across strains
        self.results.I[t, :] = I_counts  # Already summed across strains
        self.results.E_by_strain[t, :, :] = E_by_strain_counts  # Store strain-specific counts
        self.results.I_by_strain[t, :, :] = I_by_strain_counts  # Store strain-specific counts
        # Note that we add to existing non-zero EULA values for R
        self.results.R[t, :] += R_counts
        self.results.potentially_paralyzed[t, :] = POTP_counts
        self.results.paralyzed[t, :] = P_counts

        if self.verbose >= 3:
            logger.info(f"Exposed logged at end of timestep: {self.results.E[t, :]}")
            logger.info("")

    def plot(self, save=False, results_path=""):
        """
        print( f"{self.beta_sum_time=}" )
        print( f"{self.spatial_beta_time=}" )
        print( f"{self.seasonal_beta_time=}" )
        print( f"{self.probs_time=}" )
        print( f"{self.calc_ni_time=}" )
        print( f"{self.do_ni_time=}" )
        """


@nb.njit(parallel=True, cache=False)
def sample_dobs(samples, bin_min_age_days, bin_max_age_days, dobs):
    for i in nb.prange(len(samples)):
        dobs[i] = -np.random.randint(bin_min_age_days[samples[i]], bin_max_age_days[samples[i]])

    return


def pbincounts(bins, num_nodes, weights):
    tl_weights = np.zeros((nb.get_num_threads(), num_nodes), dtype=np.float32)
    tl_counts = np.zeros((nb.get_num_threads(), num_nodes), dtype=np.int32)
    nb_bincounts(bins, len(bins), weights, tl_counts, tl_weights)

    return tl_counts.sum(axis=0), tl_weights.sum(axis=0)


# Version of utils.bincount the does two bincounts at once
@nb.njit(parallel=True, cache=False)
def nb_bincounts(bins, num_indices, weights, tl_counts, tl_weights):
    for i in nb.prange(num_indices):
        bidx = bins[i]
        tidx = nb.get_thread_id()
        tl_counts[tidx, bidx] += 1
        tl_weights[tidx, bidx] += weights[i]

    return


class VitalDynamics_ABM:
    def __init__(self, sim):
        self._common_init(sim)
        self._initialize_ages_and_births()
        self._initialize_deaths()
        self._initialize_birth_rates()

    @classmethod
    def init_from_file(cls, sim):
        """Minimal constructor for bootstrapped model state."""
        self = cls.__new__(cls)
        self._common_init(sim)
        self._initialize_birth_results_if_needed()
        self._initialize_birth_rates()
        cumulative_deaths = lp.create_cumulative_deaths(np.sum(self.pars.init_pop), max_age_years=100)
        self.death_estimator = KaplanMeierEstimator(cumulative_deaths)
        return self

    def _common_init(self, sim):
        self.sim = sim
        self.people = sim.people
        self.nodes = sim.nodes
        self.results = sim.results
        self.pars = sim.pars
        self.step_size = self.pars.step_size_VitalDynamics_ABM
        self.verbose = sim.pars["verbose"] if "verbose" in sim.pars else 1

    def _initialize_ages_and_births(self):
        pars = self.pars
        self.people.add_scalar_property("date_of_birth", dtype=np.int32, default=-1)

        # --- Initialize ages & births ---
        if pars.init_sus_by_age is not None:
            # If we're initializing only susceptibles, we need to sample from the init_sus_by_age table for each node
            for node in self.nodes:
                pyramid = pars.init_sus_by_age[pars.init_sus_by_age["node_id"] == node]
                pyramid = pyramid.reset_index(drop=True)
                sampler = AliasedDistribution(pyramid["n_susceptible"])
                samples = sampler.sample(pars.init_sus[node])
                bin_min_age_days = (pyramid["age_min_yr"] * 365).astype(int).to_numpy()
                bin_max_age_days = (pyramid["age_max_yr"] * 365).astype(int).to_numpy()

                # Initialize ages
                mask = np.zeros(len(samples), dtype=bool)
                ages = np.zeros(len(samples), dtype=np.int32)

                for i in range(len(pyramid)):
                    mask[:] = samples == i
                    count = mask.sum()
                    if count > 0:
                        ages[mask] = np.random.randint(bin_min_age_days[i], bin_max_age_days[i], size=count)
                ages[ages <= 0] = 1
                node_mask = self.people.node_id[: self.people.count] == node
                self.people.date_of_birth[np.where(node_mask)[0]] = -ages

        else:
            # If we're initializing the entire population, we need to sample ages from the age pyramid
            pyramid = load_pyramid_csv(pars.age_pyramid_path)
            MINCOL = 0
            MAXCOL = 1
            MCOL = 2
            FCOL = 3
            sampler = AliasedDistribution(pyramid[:, MCOL] + pyramid[:, FCOL])  # using the male population in this example
            samples = sampler.sample(self.people.count)
            bin_min_age_days = pyramid[:, MINCOL] * 365  # minimum age for bin, in days (include this value)
            bin_min_age_days = np.maximum(bin_min_age_days, 1)  # No one born on day 0
            bin_max_age_days = (pyramid[:, MAXCOL] + 1) * 365  # maximum age for bin, in days (exclude this value)
            mask = np.zeros(self.people.count, dtype=bool)
            ages = np.zeros(self.people.count, dtype=np.int32)

            for i in range(len(pyramid)):
                mask[:] = samples == i
                ages[mask] = np.random.randint(bin_min_age_days[i], bin_max_age_days[i], mask.sum())

            ages[ages == 0] = 1
            self.people.date_of_birth[: self.people.count] = -ages

    def _initialize_deaths(self):
        pars = self.pars
        if pars.cbr is not None:
            self.results.add_array_property("births", shape=(self.sim.nt, len(self.nodes)), dtype=np.int32)
            self.results.add_array_property("deaths", shape=(self.sim.nt, len(self.nodes)), dtype=np.int32)
            self.people.add_scalar_property("date_of_death", dtype=np.int32, default=0)

            cumulative_deaths = lp.create_cumulative_deaths(np.sum(pars.init_pop), max_age_years=100)
            self.death_estimator = KaplanMeierEstimator(cumulative_deaths)

            # Only compute lifespans if date_of_birth was initialized
            if "date_of_birth" in self.people.__dict__:
                ages = -self.people.date_of_birth[: self.people.count]
                lifespans = self.death_estimator.predict_age_at_death(ages, max_year=100)
                dods = lifespans - ages
                self.people.date_of_death[: self.people.count] = dods

                # sim.death_estimator = KaplanMeierEstimator(cumulative_deaths)
                # lifespans = sim.death_estimator.predict_age_at_death(-dobs, max_year=100)

                # # Set pars.life_expectancies to mean lifespans by node.
                # # This is just to support placeholder mortality premodeling for EULAs.
                # # Would move this code block to EULA section but we've got lifespans here.

                # num_nodes = len(self.nodes)
                # node_ids = sim.people.node_id[: sim.people.count]
                # counts, weighted_sums = pbincounts(node_ids, num_nodes, lifespans)
                # weighted_sums /= 365  # Convert to years

                # # Map unique_nodes to their computed life expectancies (safely handle divide-by-zero)
                # life_expectancies = np.zeros_like(weighted_sums)
                # where = counts > 0
                # with np.errstate(divide="ignore", invalid="ignore"):
                #     np.divide(weighted_sums, counts, out=life_expectancies, where=where)
                # pars.life_expectancies = life_expectancies

                # dods = sim.people.date_of_death[: sim.people.count]
                # dods[:] = dobs
                # dods += lifespans

                # Compute life expectancies per node
                node_ids = self.people.node_id[: self.people.count]
                _, indices = np.unique(node_ids, return_inverse=True)
                weighted = np.bincount(indices, weights=lifespans / 365)
                counts = np.bincount(indices)

                n_nodes = len(self.nodes)
                life_expectancies = np.zeros(n_nodes)
                with np.errstate(divide="ignore", invalid="ignore"):
                    mean_lifespans = np.divide(weighted, counts, out=np.zeros_like(weighted), where=counts > 0)
                life_expectancies[: len(mean_lifespans)] = mean_lifespans
                pars.life_expectancies = life_expectancies

            if pars.init_sus_by_age is not None:
                # If we're only initializing susceptibles, we need to account for mortality in the immune/recovered population
                df = pars.init_sus_by_age
                # Step 1: Compute average age per bin (in years)
                df["avg_age_yr"] = (df["age_min_yr"] + df["age_max_yr"]) / 2  # Compute average age in years
                # Step 2: Use node-level life expectancy to compute expected remaining life
                df["life_expectancy_yr"] = df["node_id"].map(lambda nid: pars.life_expectancies[nid])
                df["remaining_life_yr"] = np.maximum(df["life_expectancy_yr"] - df["avg_age_yr"], 1.0)  # Prevent div by 0
                # Step 3: Estimate daily mortality rate per bin (1 / expected remaining lifespan in days)
                df["daily_mortality_rate"] = 1 / (df["remaining_life_yr"] * 365)
                # Step 4: Estimate deaths per timestep per bin
                df["expected_deaths_per_day"] = df["n_immune"] * df["daily_mortality_rate"]
                # Step 5: Compute deaths by node
                deaths_by_node = df.groupby("node_id")["expected_deaths_per_day"].sum().to_numpy()
                T = self.results.deaths.shape[0]
                expected_deaths = np.outer(np.ones(T), deaths_by_node)  # shape = [T, num_nodes]
                self.results.deaths += np.random.poisson(expected_deaths)

    def _initialize_birth_rates(self):
        pars = self.pars
        self.birth_rate = np.zeros(len(self.nodes))
        if pars.cbr is not None:
            if isinstance(pars.cbr, (float, int)) or len(pars.cbr) == 1:
                self.birth_rate[:] = pars.cbr[0] / (365 * 1000)
            else:
                self.birth_rate[:] = np.array(pars.cbr) / (365 * 1000)

    def _initialize_birth_results_if_needed(self):
        """For bootstrapped sims, add result arrays if not already present."""
        if "births" not in self.results.__dict__:
            self.results.add_array_property("births", shape=(self.sim.nt, len(self.nodes)), dtype=np.int32)
        if "deaths" not in self.results.__dict__:
            self.results.add_array_property("deaths", shape=(self.sim.nt, len(self.nodes)), dtype=np.int32)

        return

    def step(self):
        t = self.sim.t
        if t % self.step_size != 0:
            # Returning from VD step without doing anything except we need to store the new pop
            # no births or deaths this cycle.
            self.results.pop[t, :] = self.results.pop[t - 1, :]
            return

        # 1) Get vital statistics - alive and newly deceased
        num_nodes = len(self.nodes)
        tl_dying = np.zeros((nb.get_num_threads(), num_nodes), dtype=np.int32)
        deaths_count_by_node = np.zeros(num_nodes, dtype=np.int32)
        get_deaths(
            num_nodes,
            self.people.count,
            self.people.disease_state,
            self.people.node_id,
            self.people.date_of_death,
            t,
            tl_dying,
            deaths_count_by_node,
        )
        # 2) Compute births
        expected_births = self.step_size * self.birth_rate * self.results.pop[t - 1]
        birth_integer = expected_births.astype(np.int32)
        birth_fraction = expected_births - birth_integer
        birth_rand = np.random.binomial(1, birth_fraction)  # Bernoulli draw
        births = birth_integer + birth_rand

        if (total_births := births.sum()) > 0:
            start, end = self.people.add(total_births)

            dobs = self.people.date_of_birth[start:end]
            dods = self.people.date_of_death[start:end]

            dobs[:] = 0  # temporarily
            dods[:] = self.death_estimator.predict_age_at_death(dobs, max_year=100)
            dobs[:] = t  # now set to current time
            self.people.disease_state[start:end] = 0
            dods[:] += t  # offset by current time
            # assign node IDs to newborns
            self.people.node_id[start:end] = np.repeat(np.arange(num_nodes), births)
            if any(isinstance(component, RI_ABM) for component in self.sim.components):
                self.people.ri_timer[start:end] = 182

            self.results.births[t] = births

            """
            # This was really useful for troubleshooting newborns
            import pandas as pd
            df = pd.DataFrame({
                key: val[start:end]
                for key, val in self.people.__dict__.items()
                if isinstance(val, np.ndarray) and val.shape[0] >= end
            })
            df.to_csv(f"newborns_t{t}.csv", index=False)
            """

        # 3) Store the death counts
        # Actual "death" handled in get_vital_statistics() as we count newly deceased
        self.results.deaths[t] = deaths_count_by_node

        self.results.pop[t, :] = (
            self.results.pop[t - 1, :]
            + self.results.births[t, :]  # updated at beginning of current step in vital dynamics
            - self.results.deaths[t, :]  # updated at beginning of current step in vital dynamics
        )

        return

    def log(self, t):
        pass

    def plot(self, save=False, results_path=None):
        self.plot_age_pyramid(save=save, results_path=results_path)
        self.plot_vital_dynamics(save=save, results_path=results_path)

    def plot_age_pyramid(self, save=False, results_path=None):
        # Expected age distribution
        pars = self.sim.pars
        exp_ages = pd.read_csv(pars.age_pyramid_path)
        exp_ages["Total"] = exp_ages["M"] + exp_ages["F"]
        exp_ages["Proportion"] = exp_ages["Total"] / exp_ages["Total"].sum()

        # Observed age distribution
        obs_ages = ((self.people.date_of_birth[: self.people.count] * -1) + self.sim.t) / 365  # THIS IS WRONG
        pyramid = load_pyramid_csv(pars.age_pyramid_path)
        bins = pyramid[:, 0]
        # Add 105+ bin
        bins = np.append(bins, 105)
        age_bins = pd.cut(obs_ages, bins=bins, right=False)
        age_bins.value_counts().sort_index()
        obs_age_distribution = age_bins.value_counts().sort_index()
        obs_age_distribution = obs_age_distribution / obs_age_distribution.sum()  # Normalize

        # Plot
        fig, ax = plt.subplots(figsize=(10, 6))
        x_labels = exp_ages["Age"]
        x = np.arange(len(x_labels))
        ax.plot(x, exp_ages["Proportion"], label="Expected", color="green", linestyle="-", marker="x")
        ax.plot(x, obs_age_distribution, label="Observed at end of sim", color="blue", linestyle="--", marker="o")
        ax.set_xlabel("Age Group")
        ax.set_ylabel("Proportion of Population")
        ax.set_xticks(x)
        ax.set_xticklabels(x_labels, rotation=45)
        ax.set_title("Age Distribution as Proportion of Total Population")
        ax.legend()  # Add legend
        plt.tight_layout()
        if save:
            plt.savefig(results_path / "age_distribution.png")
        if not save:
            plt.show()

    def plot_vital_dynamics(self, save=False, results_path=None):
        """
        This function originally plot births and deaths for each node, but we've switched it to be aggregated.
        This was because we weren't noticing errors with the node-wise plots and we don't have spatially
        varying inputs for fertility and mortality rates at this time.
        """
        # Calculate cumulative sums
        births_total = np.sum(self.results.births, axis=1)
        deaths_total = np.sum(self.results.deaths, axis=1)

        # Compute cumulative sums over time
        cum_births = np.cumsum(births_total)
        cum_deaths = np.cumsum(deaths_total)

        plt.figure(figsize=(10, 6))
        plt.plot(cum_births, label="Births", color="blue")
        plt.plot(cum_deaths, label="Deaths", color="red")
        plt.title("Cumulative births and deaths (All Nodes)")
        plt.xlabel("Time")
        plt.ylabel("Count")
        plt.legend()
        plt.grid()
        if save:
            plt.savefig(results_path / "cum_births_deaths.png")
        if not save:
            plt.show()


@nb.njit(
    (nb.int32, nb.int32, nb.int8[:], nb.int16[:], nb.int32[:], nb.int32, nb.int32[:, :], nb.int32[:]),
    parallel=True,
    cache=False,
)
def get_deaths(num_nodes, num_people, disease_state, node_id, date_of_death, t, tl_dying, num_dying):
    # Iterate in parallel over all people
    for i in nb.prange(num_people):
        if disease_state[i] >= 0 and date_of_death[i] <= t:  # If they're past their due date ...
            disease_state[i] = -1  # Mark them as deceased
            tl_dying[nb.get_thread_id(), node_id[i]] += 1  # Count 'em as deceased

    num_dying[:] = tl_dying.sum(axis=0)  # Merge per-thread results

    return


@nb.njit(
    (
        nb.int64,
        nb.int16[:],
        nb.int8[:],
        nb.int8[:],
        nb.int8[:],
        nb.int16[:],
        nb.int64,
        nb.float64[:],
        nb.float64[:],
        nb.int64,
        nb.int32[:, :],
        nb.int32[:, :],
        nb.int32[:, :],
        nb.uint8[:],
        nb.int8[:],
        nb.int8,
    ),
    parallel=True,
    cache=False,
)
def fast_ri(
    step_size,
    node_id,
    disease_state,
    strain,
    ipv_protected,
    ri_timer,
    sim_t,
    vx_prob_ri,
    vx_prob_ipv,
    num_people,
    local_ri_counts,
    local_ri_protected,
    local_ipv_counts,
    chronically_missed,
    potentially_paralyzed,
    ri_vaccine_strain,
):
    """
    Optimized vaccination step with thread-local storage and parallel execution.
    """
    for i in nb.prange(num_people):
        state = disease_state[i]
        if state < 0:  # skip dead or inactive agents
            continue
        if chronically_missed[i] == 1:  # skip chronically missed agents
            continue

        node = node_id[i]
        prob_ri = vx_prob_ri[node]
        prob_ipv = vx_prob_ipv[node]
        timer = ri_timer[i] - step_size
        ri_timer[i] = timer
        eligible = False
        # If first vx, account for the fact that no components are run on day 0
        if sim_t == step_size:
            eligible = timer <= 0 and timer >= -step_size
        elif sim_t > step_size:
            eligible = timer <= 0 and timer > -step_size

        if eligible:
            if np.random.rand() < prob_ri:
                local_ri_counts[nb.get_thread_id(), node] += 1
                if state == 0:
                    # Expose to vaccine strain instead of immediate recovery
                    disease_state[i] = 1  # Set to exposed
                    strain[i] = ri_vaccine_strain  # Set vaccine strain
                    local_ri_protected[nb.get_thread_id(), node] += 1  # Increment protected count
                    # TODO remove when we have strain tracking hooked up into paralysis
                    potentially_paralyzed[i] = 0  # Assume that vaccine strains don't cause paralysis
            if np.random.rand() < prob_ipv:
                local_ipv_counts[nb.get_thread_id(), node] += 1
                ipv_protected[i] = 1

    return


class RI_ABM:
    def __init__(self, sim):
        self.sim = sim
        self.step_size = sim.pars.step_size_RI_ABM
        self.people = sim.people
        self.nodes = sim.nodes
        self.pars = sim.pars
        self.results = sim.results
        self.verbose = self.pars["verbose"] if "verbose" in self.pars else 1

        # Only initialize people-based values if not loading from file
        self._initialize_people_fields()
        self._initialize_common()

    @classmethod
    def init_from_file(cls, sim):
        """Alternative constructor when loading people from disk."""
        instance = cls.__new__(cls)
        instance.sim = sim
        instance.step_size = sim.pars.step_size_RI_ABM
        instance.people = sim.people  # Already loaded from disk
        instance.nodes = sim.nodes
        instance.pars = sim.pars
        instance.results = sim.results

        # Skip setting `ri_timer`, just initialize shared parts
        instance._initialize_common()
        return instance

    def _initialize_people_fields(self):
        """Set RI timers and other properties from scratch."""

        # Calc date of RI (assume single point in time between 1st and 3rd dose)
        self.people.add_scalar_property("ri_timer", dtype=np.int16, default=-1)
        dob = self.people.date_of_birth[: self.people.count]
        days_from_birth_to_ri = np.random.uniform(42, 98, self.people.count)
        self.people.ri_timer[: self.people.count] = (dob + days_from_birth_to_ri).astype(np.int32)

    def _initialize_common(self):
        """Initialize common result arrays."""
        self.sim.results.add_array_property(
            "ri_vaccinated",
            shape=(self.sim.nt, len(self.sim.nodes)),
            dtype=np.int32,
        )
        self.sim.results.add_array_property(
            "ri_protected",
            shape=(self.sim.nt, len(self.sim.nodes)),
            dtype=np.int32,
        )
        self.sim.results.add_array_property(
            "ri_new_exposed_by_strain",
            shape=(self.sim.nt, len(self.sim.nodes), len(self.pars.strain_ids)),
            dtype=np.int32,
        )
        self.sim.results.add_array_property(
            "ipv_vaccinated",
            shape=(self.sim.nt, len(self.sim.nodes)),
            dtype=np.int32,
        )
        self.results = self.sim.results

    def step(self):
        # Handle OPV RI. If vx_prob_ri is None, we don't run this step.
        if self.pars["vx_prob_ri"] is None:
            return
        vx_prob_ri = self.pars["vx_prob_ri"]  # Includes coverage & efficacy
        num_nodes = len(self.sim.nodes)

        # Handle IPV RI. If vx_prob_ipv is None, fill with zeros so that IPV is not impactful.
        if self.pars["vx_prob_ipv"] is None:
            vx_prob_ipv = np.zeros(len(self.sim.nodes), dtype=np.float64)
        else:
            vx_prob_ipv = self.pars["vx_prob_ipv"]

        # Determine RI vaccine strain based on vaccine type
        ri_vaccine_type = getattr(self.pars, "ri_vaccine_type", "tOPV")  # Default to tOPV if not specified
        if "nOPV" in ri_vaccine_type:
            ri_vaccine_strain = np.int8(2)  # nOPV strain
        elif any(vtype in ri_vaccine_type for vtype in ["mOPV2", "tOPV", "topv"]):
            ri_vaccine_strain = np.int8(1)  # Sabin strain
        else:
            ri_vaccine_strain = np.int8(1)  # Default to Sabin strain

        # Promote to 1D arrays if needed
        if np.isscalar(vx_prob_ri):
            vx_prob_ri = np.full(num_nodes, vx_prob_ri, dtype=np.float64)
        if np.isscalar(vx_prob_ipv):
            vx_prob_ipv = np.full(num_nodes, vx_prob_ipv, dtype=np.float64)

        if self.sim.t % self.step_size == 0:
            local_ri_counts = np.zeros((nb.get_num_threads(), num_nodes), dtype=np.int32)
            local_ri_protected = np.zeros((nb.get_num_threads(), num_nodes), dtype=np.int32)
            local_ipv_counts = np.zeros((nb.get_num_threads(), num_nodes), dtype=np.int32)
            fast_ri(
                step_size=np.int32(self.step_size),
                node_id=self.people.node_id,
                disease_state=self.people.disease_state,
                strain=self.people.strain,
                ipv_protected=self.people.ipv_protected,
                ri_timer=self.people.ri_timer,
                sim_t=np.int32(self.sim.t),
                vx_prob_ri=vx_prob_ri,
                vx_prob_ipv=vx_prob_ipv,
                num_people=np.int32(self.people.count),
                local_ri_counts=local_ri_counts,
                local_ri_protected=local_ri_protected,
                local_ipv_counts=local_ipv_counts,
                chronically_missed=self.people.chronically_missed,
                potentially_paralyzed=self.people.potentially_paralyzed,
                ri_vaccine_strain=ri_vaccine_strain,
            )
            # Sum up the counts from all threads
            self.results.ri_vaccinated[self.sim.t] = local_ri_counts.sum(
                axis=0
            )  # Count those who received the vaccine, but didn't necessarily get protected/exposed
            self.results.ri_protected[self.sim.t] = local_ri_protected.sum(axis=0)  # Count those who received the vaccine and got protected
            self.results.new_exposed[self.sim.t] += local_ri_protected.sum(
                axis=0
            )  # Count those who received the vaccine and got protected, including wild transmission
            self.results.new_exposed_by_strain[self.sim.t, :, ri_vaccine_strain] += local_ri_protected.sum(
                axis=0
            )  # Count those who received the vaccine and got protected, including wild transmission
            self.results.ri_new_exposed_by_strain[self.sim.t, :, ri_vaccine_strain] = local_ri_protected.sum(
                axis=0
            )  # Count those who received the vaccine and got protected, only including SIA exposures
            self.results.ipv_vaccinated[self.sim.t] = local_ipv_counts.sum(axis=0)

        return

    def log(self, t):
        pass

    def plot(self, save=False, results_path=None):
        self.plot_cum_ri_vx(save=save, results_path=results_path)

    def plot_cum_ri_vx(self, save=False, results_path=None):
        # Plot cumulative RI vaccinated
        cum_ri_vaccinated = np.cumsum(self.results.ri_vaccinated, axis=0)
        plt.figure(figsize=(10, 6))
        plt.plot(cum_ri_vaccinated)
        plt.title("Cumulative RI Vaccinated (includes efficacy)")
        plt.xlabel("Time")
        plt.ylabel("Cumulative Vaccinated")
        plt.grid()
        if save:
            plt.savefig(results_path / "cum_ri_vx.png")
        if not save:
            plt.show()


@nb.njit(parallel=True)
def fast_sia(
    node_ids,
    disease_states,
    strain,
    dobs,
    sim_t,
    vx_prob,
    vx_eff,
    count,
    nodes_to_vaccinate,
    min_age,
    max_age,
    local_vaccinated,
    local_protected,
    chronically_missed,
    potentially_paralyzed,
    sia_vaccine_strain,
):
    """
    Numbified supplemental immunization activity (SIA) vaccination step.

    Parameters:
        node_ids: Array of node IDs for each agent.
        disease_states: Array of disease states for each agent.
        strain: Array of strain IDs for each agent.
        dobs: Array of date of birth for each agent.
        sim_t: Current simulation timestep.
        vx_prob: Array of vaccination probabilities by node.
        vx_eff: Vaccine efficacy for this vaccine type (scalar).
        count: Number of active agents.
        nodes_to_vaccinate: Array of nodes targeted by this campaign.
        min_age, max_age: Integers, age range eligibility in days.
        local_vaccinated: Output array for vaccinated counts (threads x nodes).
        local_protected: Output array for protected counts (threads x nodes).
        chronically_missed: Array indicating chronically missed individuals.
        potentially_paralyzed: Array for paralysis tracking.
        sia_vaccine_strain: Integer strain ID for this vaccine type.
    """
    num_people = count

    for i in nb.prange(num_people):
        # Skip if agent is not alive, not in targeted node, or not in age range
        if disease_states[i] < 0:
            continue

        if chronically_missed[i] == 1:
            continue

        age = sim_t - dobs[i]
        if not (min_age <= age <= max_age):
            continue

        node = node_ids[i]
        if nodes_to_vaccinate[node] == 0:
            continue

        r = np.random.rand()
        prob_vx = vx_prob[node]

        if r < prob_vx:  # Check probability of vaccination
            thread_id = nb.get_thread_id()
            local_vaccinated[thread_id, node] += 1  # Increment vaccinated count
            if disease_states[i] == 0:  # If susceptible
                if r < prob_vx * vx_eff:  # Check probability that vaccine takes/protects
                    disease_states[i] = 1  # Move to Exposed state (vaccine infection)
                    strain[i] = sia_vaccine_strain  # Set vaccine strain
                    local_protected[thread_id, node] += 1  # Increment protected count
                    # TODO remove when we have strain tracking hooked up into paralysis
                    potentially_paralyzed[i] = 0  # Vaccine strains don't cause paralysis

    return


class SIA_ABM:
    def __init__(self, sim):
        self._common_init(sim)
        self._initialize_results()
        self._load_schedule()

    @classmethod
    def init_from_file(cls, sim):
        self = cls.__new__(cls)
        self._common_init(sim)
        self._initialize_results()
        self._load_schedule()
        return self

    def _common_init(self, sim):
        self.sim = sim
        self.people = sim.people
        self.nodes = sim.nodes
        self.pars = sim.pars
        self.results = sim.results
        self.verbose = sim.pars["verbose"] if "verbose" in sim.pars else 1

    def _initialize_results(self):
        self.results.add_array_property("sia_vaccinated", shape=(self.sim.nt, len(self.nodes)), dtype=np.int32)
        self.results.add_array_property("sia_protected", shape=(self.sim.nt, len(self.nodes)), dtype=np.int32)
        self.results.add_array_property(
            "sia_new_exposed_by_strain",
            shape=(self.sim.nt, len(self.nodes), len(self.pars.strain_ids)),
            dtype=np.int32,
        )

    def _load_schedule(self):
        self.sia_schedule = [] if "sia_schedule" not in self.pars or self.pars["sia_schedule"] is None else self.pars["sia_schedule"]
        for event in self.sia_schedule:
            event["date"] = lp.date(event["date"])

    def step(self):
        t = self.sim.t  # Current timestep

        # Check if there is an SIA event today
        for event in self.sia_schedule:
            if event["date"] == self.sim.datevec[t]:
                if self.pars.vx_prob_sia is None:
                    continue
                nodes_to_vaccinate = np.zeros(len(self.sim.nodes), np.uint8)
                nodes_to_vaccinate[event["nodes"]] = 1  # Mark nodes to vaccinate
                vx_prob_sia = np.array(self.pars["vx_prob_sia"], dtype=np.float32)  # Convert to NumPy array
                vaccinetype = event["vaccinetype"]
                vx_eff = self.pars["vx_efficacy"][vaccinetype]
                min_age, max_age = event["age_range"]

                # Determine SIA vaccine strain based on vaccine type
                if "nOPV" in vaccinetype:
                    sia_vaccine_strain = np.int8(2)  # nOPV strain
                elif any(vtype in vaccinetype for vtype in ["mOPV", "tOPV", "topv"]):
                    sia_vaccine_strain = np.int8(1)  # Sabin strain
                else:
                    sia_vaccine_strain = np.int8(1)  # Default to Sabin strain

                # Suppose we have num_people individuals
                local_vaccinated = np.zeros((nb.get_num_threads(), len(self.sim.nodes)), dtype=np.int32)
                local_protected = np.zeros((nb.get_num_threads(), len(self.sim.nodes)), dtype=np.int32)
                fast_sia(
                    self.people.node_id,
                    self.people.disease_state,
                    self.people.strain,
                    self.people.date_of_birth,
                    self.sim.t,
                    vx_prob_sia,
                    vx_eff,
                    self.people.count,
                    nodes_to_vaccinate,
                    min_age,
                    max_age,
                    local_vaccinated,
                    local_protected,
                    chronically_missed=self.people.chronically_missed,
                    potentially_paralyzed=self.people.potentially_paralyzed,
                    sia_vaccine_strain=sia_vaccine_strain,
                )
                self.results.sia_vaccinated[t] = local_vaccinated.sum(
                    axis=0
                )  # Count those who received the vaccine, but didn't necessarily get protected/exposed
                self.results.sia_protected[t] = local_protected.sum(axis=0)  # Count those who received the vaccine and got protected
                self.results.new_exposed[t] += local_protected.sum(
                    axis=0
                )  # Count those who received the vaccine and got protected, including wild transmission
                self.results.new_exposed_by_strain[t, :, sia_vaccine_strain] += local_protected.sum(
                    axis=0
                )  # Count those who received the vaccine and got protected, including wild transmission
                self.results.sia_new_exposed_by_strain[t, :, sia_vaccine_strain] += local_protected.sum(
                    axis=0
                )  # Count those who received the vaccine and got protected, only including SIA exposures

        return

    def log(self, t):
        pass

    def plot(self, save=False, results_path=None):
        self.plot_cum_vx_sia(save=save, results_path=results_path)

    def plot_cum_vx_sia(self, save=False, results_path=None):
        cum_vx_sia = np.cumsum(self.results.sia_vaccinated, axis=0)
        plt.figure(figsize=(10, 6))
        plt.plot(cum_vx_sia)
        plt.title("Supplemental Immunization Activity (SIA) Vaccination")
        plt.xlabel("Time (Timesteps)")
        plt.ylabel("Cumulative Vaccinated")
        plt.grid()
        if save:
            plt.savefig(results_path / "cum_sia_vx.png")
        if not save:
            plt.show()<|MERGE_RESOLUTION|>--- conflicted
+++ resolved
@@ -238,25 +238,15 @@
                 total_pop = init_sus.sum()
             else:
                 total_pop = np.sum(pars.init_pop)
-<<<<<<< HEAD
             # Next, calculate capacity aka the total number of people expected over the course of the simulation
-=======
-
-            # Calculate capacity aka the total number of people expected over the course of the simulation
             # TBD: we can do better than the 10% fundge factor here; see laserframe for details
->>>>>>> 05cf1ed6
             if (pars.cbr is not None) & (len(pars.cbr) == 1):
                 capacity = int(1.1 * calc_capacity(pars.init_pop.sum(), pars.dur, pars.cbr[0]))
             elif (pars.cbr is not None) & (len(pars.cbr) > 1):
                 capacity = int(1.1 * calc_capacity(pars.init_pop.sum(), pars.dur, np.mean(pars.cbr)))
             else:
                 capacity = int(total_pop)
-<<<<<<< HEAD
             # Finally, initialize the LaserFrame
-=======
-
-            # Initialize the LaserFrame
->>>>>>> 05cf1ed6
             self.people = LaserFrame(capacity=capacity, initial_count=int(total_pop))
 
             # --- Initializes any essential agent properties that are required across multiple components ---
