--- conflicted
+++ resolved
@@ -1,11 +1,7 @@
 import logging
 import numbers
 import os
-<<<<<<< HEAD
 import time
-import warnings
-=======
->>>>>>> 85023007
 from collections import defaultdict
 from copy import deepcopy
 from datetime import datetime
