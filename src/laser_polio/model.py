--- conflicted
+++ resolved
@@ -516,16 +516,7 @@
             self.people.count,
         )
 
-<<<<<<< HEAD
-        # Optional early stopping rule if no cases or seed_schedule events remain
-        if self.pars["stop_if_no_cases"]:
-            any_exposed = self.sim.results.E[self.sim.t - 1, :] > 0
-            any_infected = self.sim.results.I[self.sim.t - 1, :] > 0
-            future_seeds = any(t > self.sim.t for t in self.seed_schedule)
-
-            if not (any_exposed or any_infected or future_seeds):
-                self.sim.should_stop = True
-=======
+        # Seed infections after initialization
         t = self.sim.t
         if t in self.seed_schedule:
             for node_id, prevalence in self.seed_schedule[t]:
@@ -537,7 +528,15 @@
                     self.people.disease_state[selected] = 2  # Set to infectious
                     if self.verbose >= 1:
                         print(f"[DiseaseState_ABM] t={t}: Seeded {n_seed} infections in node {node_id}")
->>>>>>> 8c155360
+
+        # Optional early stopping rule if no cases or seed_schedule events remain
+        if self.pars["stop_if_no_cases"]:
+            any_exposed = self.sim.results.E[self.sim.t - 1, :] > 0
+            any_infected = self.sim.results.I[self.sim.t - 1, :] > 0
+            future_seeds = any(t > self.sim.t for t in self.seed_schedule)
+
+            if not (any_exposed or any_infected or future_seeds):
+                self.sim.should_stop = True
 
     def log(self, t):
         pass
