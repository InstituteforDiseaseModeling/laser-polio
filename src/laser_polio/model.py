import numbers
from collections import defaultdict
from copy import deepcopy
from datetime import datetime
from pathlib import Path

import matplotlib.pyplot as plt
import numba as nb
import numpy as np
import sciris as sc
from alive_progress import alive_bar
from laser_core.demographics.kmestimator import KaplanMeierEstimator
from laser_core.demographics.pyramid import AliasedDistribution
from laser_core.demographics.pyramid import load_pyramid_csv
from laser_core.laserframe import LaserFrame
from laser_core.migration import distance
from laser_core.migration import gravity
from laser_core.migration import radiation
from laser_core.migration import row_normalizer
from laser_core.propertyset import PropertySet
from laser_core.random import seed as set_seed
from laser_core.utils import calc_capacity
from scipy import special  # ndtr (normal CDF) is fast C-ufunc
from tqdm import tqdm

import laser_polio as lp
from laser_polio.logger import fmt
from laser_polio.logger import logger
from laser_polio.plots import plot_age_pyramid
from laser_polio.plots import plot_animated_strain_map
from laser_polio.plots import plot_animated_strain_map_panels
from laser_polio.plots import plot_cum_new_exposed_paralyzed
from laser_polio.plots import plot_cum_ri_vx
from laser_polio.plots import plot_cum_vx_sia
from laser_polio.plots import plot_infected_by_node
from laser_polio.plots import plot_infected_by_node_strain
from laser_polio.plots import plot_infected_choropleth
from laser_polio.plots import plot_infected_choropleth_by_strain
from laser_polio.plots import plot_infected_dot_map
from laser_polio.plots import plot_network
from laser_polio.plots import plot_new_exposed_by_strain
from laser_polio.plots import plot_node_pop
from laser_polio.plots import plot_total_seir_counts
from laser_polio.plots import plot_vital_dynamics
from laser_polio.utils import TimingStats

__all__ = ["RI_ABM", "SEIR_ABM", "SIA_ABM", "DiseaseState_ABM", "Transmission_ABM", "VitalDynamics_ABM"]


# SEIR Model
class SEIR_ABM:
    """
    An AGENT-BASED SEIR Model for polio
    Each entry in the population is an agent with a disease state and a node ID
    Disease state codes: 0=S, 1=E, 2=I, 3=R
    """

    def common_init(self, pars, verbose):
        self.perf_stats = TimingStats()
        with self.perf_stats.start(self.__class__.__name__ + ".__init__()"):
            # Load default parameters and optionally override with user-specified ones
            self.pars = deepcopy(lp.default_pars)
        if pars is not None:
            unexpected_keys = set(pars.to_dict().keys()) - set(self.pars.to_dict().keys())
            if unexpected_keys:
                sc.printred(f"Warning: ignoring unexpected parameters: {list(unexpected_keys)}")
                # Filter out unexpected keys before override
                filtered_pars = {k: v for k, v in pars.items() if k in self.pars}
                self.pars <<= filtered_pars
            else:
                self.pars <<= pars  # override existing parameters
            pars = self.pars

            self.verbose = pars["verbose"] if "verbose" in pars else 1

            # Set the random seed
            if pars.seed is None:
                now = datetime.now()  # noqa: DTZ005
                pars.seed = now.microsecond ^ int(now.timestamp())
                if self.verbose >= 1:
                    sc.printgreen(f"No seed provided. Using random seed of {pars.seed}.")
            set_seed(pars.seed)

            # Setup time
            self.t = 0  # Current timestep
            self.nt = (
                pars.dur + 1
            )  # Number of timesteps. We add 1 to include step 0 (initial conditions) and then run for pars.dur steps. Individual components can have their own step sizes
            self.datevec = lp.daterange(self.pars["start_date"], days=self.nt)  # Time represented as an array of datetime objects

            # Setup early stopping option - controlled in DiseaseState_ABM component
            self.should_stop = False

            # Initialize the population
            if self.verbose >= 1:
                sc.printcyan("Initializing simulation...")

        # Setup early stopping option - controlled in DiseaseState_ABM component
        self.should_stop = False

    def __init__(self, pars: PropertySet = None, verbose=1):
        """
        This is the regular constructor. It is not called when initializing from file.
        add_scalar_property calls should only be here, not in common_init, or init_from_file.
        Same goes for assignments to values in sim.people.xxx
        """
        self.perf_stats = TimingStats()
        with self.perf_stats.start(self.__class__.__name__ + ".__init__()"):
            self.common_init(pars, verbose)
            pars = self.pars

            # --- Initialize the LaserFrame ---
            # Start by setting the number of initial agents per node
            pars.init_pop = np.atleast_1d(pars.init_pop).astype(int)  # Ensure pars.init_pop is an array
            if pars.init_sus_by_age is not None:
                # If init_sus_by_age is provided, we'll only allocate the laserframe for the susceptible population (saves on memory)
                init_sus = (
                    pars.init_sus_by_age.groupby("node_id")["n_susceptible"].sum().astype(int)
                )  # Sum susceptibles by node (i.e., sum across age bins)
                pars.init_sus = np.atleast_1d(init_sus)
                total_pop = init_sus.sum()
            else:
                total_pop = np.sum(pars.init_pop)
            # Next, calculate capacity aka the total number of people expected over the course of the simulation
            # +100 is another fudge factor to account for calc_cap and other math tending to be too low.
            ADAPTIVE_SAFETY_MARGIN_NUMERATOR = 4
            expected_births = 0
            if (pars.cbr is not None) and (len(pars.cbr) == 1):
                expected_births = calc_capacity(pars.init_pop.sum(), pars.dur + 100, pars.cbr[0]) - pars.init_pop.sum()
            elif (pars.cbr is not None) and (len(pars.cbr) > 1):
                expected_births = calc_capacity(pars.init_pop.sum(), pars.dur + 100, np.mean(pars.cbr)) - pars.init_pop.sum()
            if expected_births > 0:
                fudge_factor = 1 + ADAPTIVE_SAFETY_MARGIN_NUMERATOR / np.sqrt(expected_births)
            else:
                fudge_factor = 1
            # Note that capacity = total_pop if there are no births.
            capacity = int(fudge_factor * (total_pop + expected_births))
            # Finally, initialize the LaserFrame
            self.people = LaserFrame(capacity=capacity, initial_count=int(total_pop))
            logger.info(f"count={self.people.count}, capacity={capacity}")

            # --- Initializes any essential agent properties that are required across multiple components ---
            # Initialize disease_state, ipv_protected, paralyzed, and potentially_paralyzed here since they're required for most other components
            self.people.add_scalar_property("disease_state", dtype=np.int8, default=-1)  # -1=Dead/inactive, 0=S, 1=E, 2=I, 3=R
            self.people.disease_state[: self.people.count] = 0  # Set initial population as susceptible
            self.people.add_scalar_property(
                "potentially_paralyzed", dtype=np.int8, default=-1
            )  # Set default to -1 as a way to check if they've been potentially paralyzed
            self.people.add_scalar_property("paralyzed", dtype=np.int8, default=0)
            self.people.add_scalar_property("ipv_protected", dtype=np.int8, default=0)
            self.results = LaserFrame(capacity=1)
            self.people.add_scalar_property("strain", dtype=np.int8, default=0)  # 0 = VDPV, 1 = Sabin, 2 = nOPV2
            # Setup the chronically missed population for vaccination: 0 = missed/inaccessible to vx, 1 = accessible for vaccination
            self.people.add_scalar_property("chronically_missed", dtype=np.uint8, default=0)
            missed_frac = pars.missed_frac
            n = self.people.count
            n_missed = int(missed_frac * n)
            missed_ids = np.random.choice(n, size=n_missed, replace=False)
            self.people.chronically_missed[missed_ids] = 1  # Set the missed population to 1 (missed/inaccessible)

            # --- Initialize nodes & node IDs ---
            self.people.add_scalar_property("node_id", dtype=np.int16, default=-1)
            self.nodes = np.arange(len(pars.init_pop))
            if pars.init_sus_by_age is not None:
                pop_by_node = pars.init_sus
            else:
                pop_by_node = pars.init_pop
            # Check that pop_by_node is positive & non-zero
            if np.any(pop_by_node <= 0) or np.any(np.isnan(pop_by_node)):
                raise ValueError("pop_by_node must be positive & non-nan")
            node_ids = np.concatenate([np.full(count, i) for i, count in enumerate(pop_by_node)])
            self.people.node_id[0 : np.sum(pop_by_node)] = node_ids  # Assign node IDs to initial people

            # Components
            self._components = []

    @classmethod
    def init_from_file(cls, people: LaserFrame, pars: PropertySet = None):
        # initialize model
        model = cls.__new__(cls)
        model.common_init(pars, verbose=2)  # TBD: add nasty verbose param

        model.people = people
        print(f"Capacity of reload = {model.people.capacity}.")

        # Setup node list
        model.nodes = np.unique(model.people.node_id[: model.people.count])

        # Results holder
        model.results = LaserFrame(capacity=1)

        # Components container
        model.components = []

        return model

    @property
    def components(self) -> list:
        """
        Retrieve the list of model components.

        Returns:

            list: A list containing the components.
        """

        return self._components

    @components.setter
    def components(self, components: list) -> None:
        """
        Sets up the components of the model in the order specified in pars.py and initializes instances and phases.

        This function takes a list of component types, creates an instance of each, and adds each callable component to the phase list.
        It also registers any components with an `on_birth` function with the `Births` component.

        Args:

            components (list): A list of component classes to be initialized and integrated into the model.

        Returns:

            None
        """

        # Get the default order from default pars
        default_order = lp.default_run_order

        # Sort the provided list of component classes based on their string names
        def get_name(cls):
            return cls.__name__

        component_lookup = {cls.__name__: cls for cls in components}
        ordered_subset = [component_lookup[name] for name in default_order if name in component_lookup]

        # Store and instantiate
        self._components = ordered_subset
        self.instances = []
        for cls in ordered_subset:
            with self.perf_stats.start(cls.__name__ + ".__init__()"):
                self.instances.append(cls(self))

        if self.verbose >= 2:
            print(f"Initialized components: {self.instances}")

    def run(self):
        if self.verbose >= 1:
            sc.printcyan("Initialization complete. Running simulation...")
        step_stats = TimingStats()
        with alive_bar(self.nt, title="Simulation progress:", disable=self.verbose < 1) as bar:
            for tick in range(self.nt):
                with step_stats.start(f"t={tick}"):
                    if tick == 0:
                        # Just record the initial state on t=0 & don't run any components
                        self.log_results(tick)
                        self.t += 1
                    else:
                        for component in self.instances:
                            with self.perf_stats.start(component.__class__.__name__ + ".step()"):
                                component.step()

                        self.log_results(tick)
                        self.t += 1

                        # Early stopping rule
                        if self.should_stop:
                            if self.verbose >= 1:
                                sc.printyellow(
                                    f"[SEIR_ABM] Early stopping at t={self.t}: no E/I and no future seed_schedule events. This stops all components (e.g., no births, deaths, or vaccination)"
                                )
                            break

                bar()  # Update the progress bar

        # logger.info("Simulation complete.") # cyan
        if self.verbose >= 1:
            sc.printcyan("Simulation complete.")

        self.perf_stats.log(logger)
        step_stats.log(logger)

        return

    def log_results(self, t):
        for component in self.instances:
            with self.perf_stats.start(component.__class__.__name__ + ".log()"):
                component.log(t)

        return

    def plot(self, save=False, results_path=None):
        if save:
            plt.ioff()  # Turn off interactive mode
            if results_path is None:
                raise ValueError("Please provide a results path to save the plots.")
            else:
                results_path = Path(results_path)  # Ensure results_path is a Path object
                results_path.mkdir(parents=True, exist_ok=True)

            # logger.info("Saving plots in " + str(results_path)) # cyan?
            if self.verbose >= 1:
                sc.printcyan("Saving plots in " + str(results_path))

        for component in self.instances:
            component.plot(save=save, results_path=results_path)
        plot_node_pop(self.results, self.nodes, save=save, results_path=results_path)

        if self.perf_stats and self.perf_stats.stats:
            # logger.debug(f"{self.instances=}")
            if self.verbose >= 2:
                print(f"{self.instances=}")
            plt.figure(figsize=(12, 12))

        total_time = sum(self.perf_stats.stats.values())
        threshold = 1  # 1%
        # Set label to None if the percentage is less than threshold
        labels = list(
            map(
                lambda k, v: k if (v / total_time) > (threshold / 100) else None,
                self.perf_stats.stats.keys(),
                self.perf_stats.stats.values(),
            )
        )

        plt.pie(
            x=self.perf_stats.stats.values(),
            labels=labels,
            autopct=lambda pct: f"{pct:1.1f}%" if pct > threshold else "",  # show percentage only if greater than threshold
            pctdistance=0.85,  # distance of percentage from center (0.6 is the default)
            labeldistance=1.1,  # distance of labels from center (1.1 is the default)
            radius=0.9,  # radius of the pie chart (1.0 is the default)
            # rotatelabels=True,  # rotate labels (False is the default)
        )

        plt.title(f"Time Spent in Each Component ({sum(self.perf_stats.stats.values()) / 1e9:.2f} seconds)")
        if save:
            plt.savefig(results_path / "perfpie.png")
        if not save:
            plt.show()

        return


def disease_state_step(
    node_id,
    n_nodes,
    disease_state,
    strain,
    active_count,
    exposure_timer,
    infection_timer,
    potentially_paralyzed,
    paralyzed,
    ipv_protected,
    paralysis_timer,
    p_paralysis,
    new_potential,
    new_paralyzed,
):
    """
    Python wrapper:
      - allocates thread-local buffers once
      - calls the jitted kernel to fill them
      - reduces across threads into the provided output arrays in-place
    """
    n_threads = nb.get_num_threads()  # OK to call here (outside jitted code)
    local_new_potential = np.zeros((n_threads, n_nodes), dtype=np.int32)
    local_new_paralyzed = np.zeros((n_threads, n_nodes), dtype=np.int32)

    # kernel mutates state arrays in-place + accumulates thread-local counts
    disease_state_step_kernel(
        node_id,
        n_nodes,
        disease_state,
        strain,
        active_count,
        exposure_timer,
        infection_timer,
        potentially_paralyzed,
        paralyzed,
        ipv_protected,
        paralysis_timer,
        p_paralysis,
        local_new_potential,
        local_new_paralyzed,
    )

    # Parallel-safe reduction (NumPy on host is fine)
    new_potential[:] += local_new_potential.sum(axis=0)
    new_paralyzed[:] += local_new_paralyzed.sum(axis=0)


@nb.njit(parallel=True, nogil=True, cache=True)  # no explicit signature -> no import-time compile
def disease_state_step_kernel(
    node_id,
    n_nodes,
    disease_state,
    strain,
    active_count,
    exposure_timer,
    infection_timer,
    potentially_paralyzed,
    paralyzed,
    ipv_protected,
    paralysis_timer,
    p_paralysis,
    local_new_potential,
    local_new_paralyzed,
):
    # NOTE: no large allocations, no nb.get_num_threads() here
    for i in nb.prange(active_count):
        tid = nb.get_thread_id()
        nid = node_id[i]

        was_potentially_paralyzed = False
        was_paralyzed = False

        # ---- Exposed to Infected Transition ----
        if disease_state[i] == 1:  # Exposed
            if exposure_timer[i] <= 0:
                disease_state[i] = 2  # Become infected
            exposure_timer[i] -= 1

        # ---- Infected & paralysis ----
        if disease_state[i] == 2:
            # ---- Infected to Recovered Transition ----
            if infection_timer[i] <= 0:
                disease_state[i] = 3  # Become recovered
            infection_timer[i] -= 1

            # ---- Paralysis ----
            # Paralysis can only occur during the infected stage & only for paralytic strains
            # Paralysis timer is parameterized as time from exposure to paralysis. During initialization, it's trimmed to be within the range of the exposure and infection timers.
            if strain[i] == 0:
                if paralysis_timer[i] <= 0:
                    if potentially_paralyzed[i] == -1:
                        # If infected with a paralytic strain and not yet potentially paralyzed
                        if ipv_protected[i] == 0:
                            potentially_paralyzed[i] = 1
                            was_potentially_paralyzed = True
                            if np.random.random() < p_paralysis:
                                paralyzed[i] = 1
                                was_paralyzed = True
                        else:
                            # Explicitly set to 0 if ipv_protected
                            potentially_paralyzed[i] = 0
                paralysis_timer[i] -= 1  # Only decrement if it's a paralytic strain

                if was_potentially_paralyzed:
                    local_new_potential[tid, nid] += 1
                if was_paralyzed:
                    local_new_paralyzed[tid, nid] += 1

    return


@nb.njit(parallel=True, cache=True)
def set_recovered_by_dob(num_people, dob, disease_state, threshold_dob):
    for i in nb.prange(num_people):
        if dob[i] < threshold_dob:
            disease_state[i] = 3  # Set as recovered

    return


@nb.njit([(nb.int32, nb.int8[:], nb.boolean[:]), (nb.int64, nb.int32[:], nb.boolean[:])], parallel=True, cache=True)
def set_filter_mask(num_people, disease_state, filter_mask):
    for i in nb.prange(num_people):
        select = (disease_state[i] >= 0) and (disease_state[i] < 3)
        filter_mask[i] = select

    return


@nb.njit(parallel=True, cache=True)
def get_eligible_by_node(num_nodes, num_people, eligible, node_ids):
    tls_counts = np.zeros((nb.get_num_threads(), num_nodes), dtype=np.int32)  # Adjust size as needed

    for i in nb.prange(num_people):
        if eligible[i]:
            tls_counts[nb.get_thread_id(), node_ids[i]] += 1

    return tls_counts.sum(axis=0)  # Sum across threads to get the final counts


@nb.njit(parallel=True, cache=True)
def set_recovered_by_probability(num_people, eligible, recovery_probs, node_ids, disease_state):
    for i in nb.prange(num_people):
        if eligible[i]:
            recovered = np.random.binomial(1, recovery_probs[node_ids[i]])
            if recovered > 0:
                disease_state[i] = 3

    return


@nb.njit(parallel=True, cache=True)
def set_eligible_mask(num_people, alive_mask, age, age_min, age_max, eligible_mask):
    for i in nb.prange(num_people):
        eligible_mask[i] = alive_mask[i] and (age[i] >= age_min) and (age[i] < age_max)

    return


class DiseaseState_ABM:
    @classmethod
    def init_from_file(cls, sim):
        # Alternate constructor: skip initialization logic
        self = cls.__new__(cls)  # bypass __init__
        self._common_init(sim)
        # Only set up results arrays if needed
        self._initialize_results_arrays()

        cap = getattr(self.people, "true_capacity", self.people.capacity)
        count = self.people.count
        # We need to set daily_infectivity and acq_risk_multiplier for count:capacity
        populate_heterogeneous_values(count, cap, self.people.acq_risk_multiplier, self.people.daily_infectivity, self.pars)
        sim.people.exposure_timer[count:cap] = self.pars.dur_exp(cap - count)
        sim.people.infection_timer[count:cap] = self.pars.dur_inf(cap - count)
        sim.people.paralysis_timer[count:cap] = self.pars.t_to_paralysis(cap - count)
        sim.people.potentially_paralyzed[count:cap] = -1
        sim.people.paralyzed[count:cap] = -1
        sim.people.ipv_protected[count:cap] = -1
        return self

    def _common_init(self, sim):
        self.sim = sim
        self.people = sim.people
        self.pars = sim.pars
        self.nodes = sim.nodes
        self.results = sim.results
        self.verbose = self.pars["verbose"] if "verbose" in self.pars else 1

        # Schedule additional infections (time → list of (node_id, prevalence))
        self.seed_schedule = defaultdict(list)
        if self.pars.seed_schedule is not None:
            for entry in self.pars.seed_schedule:
                if "date" in entry and "dot_name" in entry:
                    date = lp.date(entry["date"])
                    t = (date - self.pars.start_date).days
                    node_id = next((nid for nid, info in self.pars.node_lookup.items() if info["dot_name"] == entry["dot_name"]), None)
                    if node_id is not None:
                        self.seed_schedule[t].append((node_id, entry["prevalence"]))
                elif "timestep" in entry and "node_id" in entry:
                    self.seed_schedule[entry["timestep"]].append((entry["node_id"], entry["prevalence"]))

    def _initialize_results_arrays(self):
        self.results.add_array_property("S", shape=(self.sim.nt, len(self.nodes)), dtype=np.int32)
        self.results.add_array_property("E", shape=(self.sim.nt, len(self.nodes)), dtype=np.int32)
        self.results.add_array_property("I", shape=(self.sim.nt, len(self.nodes)), dtype=np.int32)
        self.results.add_array_property("R", shape=(self.sim.nt, len(self.nodes)), dtype=np.int32)
        self.results.add_array_property("E_by_strain", shape=(self.sim.nt, len(self.nodes), len(self.sim.pars.strain_ids)), dtype=np.int32)
        self.results.add_array_property("I_by_strain", shape=(self.sim.nt, len(self.nodes), len(self.sim.pars.strain_ids)), dtype=np.int32)
        self.results.add_array_property("potentially_paralyzed", shape=(self.sim.nt, len(self.nodes)), dtype=np.int32)
        self.results.add_array_property("paralyzed", shape=(self.sim.nt, len(self.nodes)), dtype=np.int32)
        self.results.add_array_property("new_potentially_paralyzed", shape=(self.sim.nt, len(self.nodes)), dtype=np.int32)
        self.results.add_array_property("new_paralyzed", shape=(self.sim.nt, len(self.nodes)), dtype=np.int32)
        self.results.add_array_property("pop", shape=(self.sim.nt, len(self.nodes)), dtype=np.int32)
        self.results.pop[0] = self.sim.pars.init_pop

    def __init__(self, sim):
        self._common_init(sim)
        self._initialize_results_arrays()
        self.verbose = sim.pars["verbose"] if "verbose" in sim.pars else 1
        pars = self.pars

        # -- Initialize timers --
        # NOTE: Timers are now stored as np.int8 instead of np.uint8.
        # This reduces the maximum timer value from 255 to 127 days.
        # The change is intentional: timer values are clipped to 127, and int8 may be preferred for memory savings or to allow negative values if needed.
        sim.people.add_scalar_property("exposure_timer", dtype=np.int8, default=0)
        sim.people.add_scalar_property("infection_timer", dtype=np.int8, default=0)
        sim.people.add_scalar_property("paralysis_timer", dtype=np.int8, default=0)
        # Initialize exposure and infection timers
        sim.people.exposure_timer[:] = self.pars.dur_exp(sim.people.capacity)
        sim.people.infection_timer[:] = self.pars.dur_inf(sim.people.capacity)
        # Clip exposure and infection timers to be within the range of 0 and 127 (the max value for an int8)
        sim.people.exposure_timer[:] = np.clip(sim.people.exposure_timer, 0, 127)
        sim.people.infection_timer[:] = np.clip(sim.people.infection_timer, 0, 127)
        # The paralysis timer is parameterized as 'time from exposure to paralysis'.
        # We adjust it to 'time remaining after exposure period' by subtracting the exposure timer.
        # Then, we clip it to ensure paralysis occurs during the infection period (i.e., after exposure but before recovery).
        raw_paralysis_time = self.pars.t_to_paralysis(sim.people.capacity)
        raw_paralysis_time = raw_paralysis_time - sim.people.exposure_timer
        upper_bound = np.minimum(sim.people.infection_timer, 127)
        paralysis_timer = np.clip(raw_paralysis_time, 0, upper_bound).astype(np.int8)
        sim.people.paralysis_timer[:] = paralysis_timer

        # -- Initialize immunity --
        if self.verbose >= 2:
            print(f"Before immune initialization, we have {sim.people.count} active agents.")
        if pars.init_sus_by_age is None:
            # Normalize init_immun into per-node immunity fractions
            if isinstance(pars.init_immun, float):
                immun_fracs = np.full_like(pars.init_pop, fill_value=pars.init_immun, dtype=np.float32)
            elif isinstance(pars.init_immun, list):
                immun_fracs = np.asarray(pars.init_immun, dtype=np.float32)
            elif isinstance(pars.init_immun, np.ndarray):
                immun_fracs = pars.init_immun
                assert immun_fracs.shape == pars.init_pop.shape, "init_immun must match init_pop shape"
            else:
                raise ValueError(f"Unsupported init_immun type: {type(pars.init_immun)}")

            # Loop over nodes to apply immunity
            for nid, (immun_frac, node_pop) in enumerate(zip(immun_fracs, pars.init_pop, strict=False)):
                assert 0.0 <= immun_frac <= 1.0, f"Invalid immunity fraction: {immun_frac} for node {nid}"
                num_recovered = int(immun_frac * node_pop)
                if num_recovered > 0:
                    node_indices = np.where(sim.people.node_id == nid)[0]
                    recovered_indices = np.random.choice(node_indices, size=num_recovered, replace=False)
                    sim.people.disease_state[recovered_indices] = 3
                    # Don't add to results here, since anyone with a disease_state will get counted during logging

        elif pars.init_sus_by_age is not None:
            # Initialize nodes with only susceptible population. We'll handle mortality in the VitalDynamics_ABM component
            sim.people.disease_state[:] = 0
            init_recovered = pars.init_pop - pars.init_sus
            sim.results.R[:, :] += init_recovered  # Tally here since they don't have a disease_state and won't get counted during logging

            # Account for IPV protection which prevents paralysis but not transmission
            # The subset of susceptible people who are IPV-protected is stored in the init_sus_by_age table as n_ipv_protected

            # Initialize all agents as not IPV protected
            sim.people.ipv_protected[: sim.people.count] = 0

            # Filter for age groups that actually have IPV protection (n_ipv_protected > 0)
            ipv_data = pars.init_sus_by_age[pars.init_sus_by_age["n_ipv_protected"] > 0]

            if len(ipv_data) > 0:
                # Group by node for more efficient processing
                for node in ipv_data["node_id"].unique():
                    # Get all agents in this node (filter by node once per node)
                    node_mask = sim.people.node_id[: sim.people.count] == node
                    node_agent_indices = np.where(node_mask)[0]

                    if len(node_agent_indices) == 0:
                        continue

                    # Get ages in years for all agents in this node
                    agent_ages_days = -sim.people.date_of_birth[node_agent_indices]
                    agent_ages_years = agent_ages_days / 365.0

                    # Get IPV data for this specific node
                    node_ipv_data = ipv_data[ipv_data["node_id"] == node]

                    # Apply IPV protection for each age group in this node
                    for _, row in node_ipv_data.iterrows():
                        n_ipv_protected = int(row["n_ipv_protected"])
                        age_min_yr = row["age_min_yr"]
                        age_max_yr = row["age_max_yr"]

                        # Find agents in this age group
                        age_mask = (agent_ages_years >= age_min_yr) & (agent_ages_years < age_max_yr)
                        eligible_agents = node_agent_indices[age_mask]

                        if len(eligible_agents) > 0:
                            # Sample agents to protect with IPV (without replacement)
                            n_to_protect = min(n_ipv_protected, len(eligible_agents))
                            if n_to_protect > 0:
                                protected_agents = np.random.choice(eligible_agents, size=n_to_protect, replace=False)
                                sim.people.ipv_protected[protected_agents] = 1

            # Account for mortality in the immune/recovered population which is pre-calculated in the VitalDynamics_ABM component
            if hasattr(self.results, "deaths"):
                deaths = self.results.deaths
                cum_deaths = np.cumsum(deaths, axis=0)
                self.results.R[:, :] -= cum_deaths

        else:
            raise ValueError(f"Unsupported init_immun type: {type(pars.init_immun)}")

        # --- Seed infections ---
        # This (potentially) overwrites immunity, e.g., if an individual is drawn as both immune (during immunity initialization above) and infected (below), they will be infected)
        # The specification is flexible and can handle a fixed number OR fraction
        infected_indices = []
        if isinstance(pars.init_prev, float):
            # Interpret as fraction of total population
            num_infected = int(sum(pars.init_pop) * pars.init_prev)
            infected_indices = np.random.choice(sum(pars.init_pop), size=num_infected, replace=False)
        elif isinstance(pars.init_prev, int):
            # Interpret as absolute number
            num_infected = min(pars.init_prev, sum(pars.init_pop))  # Don't exceed population
            infected_indices = np.random.choice(sum(pars.init_pop), size=num_infected, replace=False)
        elif isinstance(pars.init_prev, (list, np.ndarray)):
            # Ensure that the length of init_prev matches the number of nodes
            if len(pars.init_prev) != len(pars.init_pop):
                raise ValueError(f"Length mismatch: init_prev has {len(pars.init_prev)} entries, expected {len(pars.init_pop)} nodes.")
            # Interpret as per-node infection seeding
            node_ids = self.people.node_id[: self.people.count]
            disease_states = self.people.disease_state[: self.people.count]
            for node, prev in tqdm(
                enumerate(pars.init_prev), total=len(pars.init_prev), desc="Seeding infections in nodes", disable=self.verbose < 2
            ):
                if isinstance(prev, numbers.Real):
                    if 0 < prev < 1:
                        # interpret as a fraction
                        num_infected = int(pars.init_pop[node] * prev)
                    else:
                        # interpret as an integer count
                        num_infected = min(int(prev), pars.init_pop[node])
                else:
                    raise ValueError(f"Unsupported value in init_prev list at node {node}: {prev}")

                alive_in_node = (node_ids == node) & (disease_states >= 0)
                alive_in_node_indices = np.where(alive_in_node)[0]
                num_infections_to_draw = min(num_infected, len(alive_in_node_indices))
                infected_indices_node = np.random.choice(alive_in_node_indices, size=num_infections_to_draw, replace=False)
                infected_indices.extend(infected_indices_node)
        else:
            raise ValueError(f"Unsupported init_prev type: {type(pars.init_prev)}")
        # Create the infections
        num_infected = len(infected_indices)
        sim.people.disease_state[infected_indices] = 2

    def step(self):
        t = self.sim.t
        n_nodes = len(self.nodes)

        # Progress disease state & check for paralysis
        new_potential = np.zeros(n_nodes, dtype=np.int32)
        new_paralyzed = np.zeros(n_nodes, dtype=np.int32)
        disease_state_step(
            node_id=self.people.node_id,
            n_nodes=n_nodes,
            disease_state=self.people.disease_state,
            strain=self.people.strain,
            active_count=self.people.count,
            exposure_timer=self.people.exposure_timer,
            infection_timer=self.people.infection_timer,
            potentially_paralyzed=self.people.potentially_paralyzed,
            paralyzed=self.people.paralyzed,
            ipv_protected=self.people.ipv_protected,
            paralysis_timer=self.people.paralysis_timer,
            p_paralysis=nb.float32(self.pars.p_paralysis),
            new_potential=new_potential,
            new_paralyzed=new_paralyzed,
        )
        self.results.new_potentially_paralyzed[t, :] = new_potential
        self.results.new_paralyzed[t, :] = new_paralyzed

        # Debugging
        if self.verbose >= 3:
            logger.info(f"DISEASE STATE STEP at time: {self.sim.t}")

            # Who is exposed?
            exposed = self.people.disease_state == 1
            logger.info(f"Exposed IDs: {np.where(exposed)[0]}")
            logger.info(f"Exposure timers: {self.people.exposure_timer[np.where(exposed)[0]]}")
            unique_exposure_timers, counts_exposure_timers = np.unique(self.people.exposure_timer, return_counts=True)
            logger.info(f"Unique exposure timers: {dict(zip(unique_exposure_timers, counts_exposure_timers, strict=False))}")

            # Who is infected?
            infected = self.people.disease_state == 2
            logger.info(f"Infected IDs: {np.where(infected)[0]}")
            logger.info(f"Infection timers: {self.people.infection_timer[np.where(infected)[0]]}")
            unique_infection_timers, counts_infection_timers = np.unique(self.people.infection_timer, return_counts=True)
            logger.info(f"Unique infection timers: {dict(zip(unique_infection_timers, counts_infection_timers, strict=False))}")

        # --- Seed infections from seed_schedule ---
        if t in self.seed_schedule:
            for node_id, value in self.seed_schedule[t]:
                node_mask = (self.people.node_id[: self.people.count] == node_id) & (self.people.disease_state[: self.people.count] >= 0)
                candidates = np.where(node_mask)[0]
                # Handle prevalence (float) or fixed count (int)
                if isinstance(value, float):
                    n_seed = int(len(candidates) * value)
                elif isinstance(value, int):
                    n_seed = min(value, len(candidates))  # Avoid oversampling
                else:
                    raise ValueError(f"Unsupported seed value type: {type(value)}")
                if n_seed > 0:
                    selected = np.random.choice(candidates, size=n_seed, replace=False)
                    self.people.disease_state[selected] = 2  # Set to infectious regardless of current state
                    # If people were previously infected, we'll need to give them an infection timer again
                    inf_timer = self.people.infection_timer[selected]
                    inds_zero_timers = selected[np.where(inf_timer <= 0)]
                    self.sim.people.infection_timer[inds_zero_timers] = self.pars.dur_inf(len(inds_zero_timers))
                    if self.verbose >= 1:
                        print(f"[DiseaseState_ABM] t={t}: Seeded {n_seed} infections in node {node_id}")
                        # daily_infectivity = self.people.daily_infectivity[selected]
                        # inf_timer = self.people.infection_timer[selected]
                        # len(selected)
                        # daily_infectivity.min()
                        # daily_infectivity.mean()
                        # inf_timer.min()
                        # inf_timer.mean()

        # Optional early stopping rule if no cases or seed_schedule events remain
        if self.pars["stop_if_no_cases"]:
            any_exposed = np.sum(self.sim.results.E[self.sim.t - 1, :]) > 0
            any_infected = np.sum(self.sim.results.I[self.sim.t - 1, :]) > 0
            future_seeds = any(t > self.sim.t for t in self.seed_schedule)

            if not (any_exposed or any_infected or future_seeds):
                self.sim.should_stop = True

    def log(self, t):
        pass

    def plot(self, save=False, results_path=None):
        plot_total_seir_counts(self.results, save=save, results_path=results_path)
        plot_infected_by_node(self.results, self.nodes, save=save, results_path=results_path)
        plot_infected_by_node_strain(self.results, self.pars, save=save, results_path=results_path)
        plot_infected_dot_map(self.results, self.pars, self.nodes, save=save, results_path=results_path)
        plot_cum_new_exposed_paralyzed(self.results, save=save, results_path=results_path)
        plot_new_exposed_by_strain(self.results, self.pars, save=save, results_path=results_path)
        if self.pars.shp is not None:
            plot_infected_choropleth(self.results, self.pars, save=save, results_path=results_path)
            plot_infected_choropleth_by_strain(self.results, self.pars, save=save, results_path=results_path)
            plot_animated_strain_map(self.results, self.pars, self.sim.datevec, save=save, results_path=results_path)
            plot_animated_strain_map_panels(self.results, self.pars, self.sim.datevec, save=save, results_path=results_path)


# This utility function is called from two different places; doesn't need to be member of
# a class
def populate_heterogeneous_values(start, end, acq_risk_out, infectivity_out, pars):
    """
    Populates acq_risk_out and infectivity_out arrays in-place using the specified
    correlation structure and parameter set.

    Parameters
    ----------
    start : int
        Start index (inclusive).
    end : int
        End index (exclusive).
    acq_risk_out : np.ndarray
        Pre-allocated array to store acquisition risk multipliers.
    infectivity_out : np.ndarray
        Pre-allocated array to store daily infectivity values.
    pars : PropertySet
        LASER parameter set with keys:
            - risk_mult_var
            - r0
            - dur_inf
            - corr_risk_inf
    """

    # precompute everything you can
    mean_ln = 1.0
    var_ln = float(pars.risk_mult_var)
    mu_ln = np.log(mean_ln**2 / np.sqrt(var_ln + mean_ln**2))
    sigma_ln = np.sqrt(np.log(var_ln / mean_ln**2 + 1.0))

    # gamma(shape=1, scale) == exponential(scale)
    mean_gamma = pars.r0 / np.mean(pars.dur_inf(1000))
    shape_gamma = 1.0
    scale_gamma = max(mean_gamma / shape_gamma, 1e-10)

<<<<<<< HEAD
    rho = float(pars.corr_risk_inf)
    rho = np.clip(rho, -0.999999, 0.999999)  # avoid degenerate covariance
    sqrt1mr2 = np.sqrt(1.0 - rho * rho)

    # faster RNG
    rng = np.random.default_rng(getattr(pars, "seed", None))

    # choose a batch that keeps memory friendly but large enough to vectorize well
    BATCH_SIZE = 250_000

    # OPTIONAL: remove chatty logs in a hot path
    # logger.info("Initializing acq_risk_out and infectivity_out (fast path)")
=======
    # Target Spearman rank correlation coefficient
    rho = 2.0 * np.sin(np.pi * pars.corr_risk_inf / 6)  # Convert Pearson correlation coefficient to Spearman rank correlation coefficient
    cov_matrix = np.array([[1, rho], [rho, 1]])
    L = np.linalg.cholesky(cov_matrix)
>>>>>>> 311c9865

    for batch_start in range(start, end, BATCH_SIZE):
        batch_end = min(batch_start + BATCH_SIZE, end)
        b_n = batch_end - batch_start
        sl = slice(batch_start, batch_end)

        # generate TWO independent standard normals
        z1 = rng.standard_normal(b_n)  # for acquisition risk
        z2i = rng.standard_normal(b_n)  # independent
        # correlate z2 with z1: z2 = rho*z1 + sqrt(1-rho^2)*z2i
        z2 = rho * z1 + sqrt1mr2 * z2i

        if pars.individual_heterogeneity:
            # lognormal via direct transform (already fast)
            # (optionally cast to float32 if your arrays are float32)
            acq_risk_out[sl] = np.exp(mu_ln + sigma_ln * z1)

            # U = Phi(z2) using fast C-ufunc
            u = special.ndtr(z2)

            # infectivity ~ Gamma(shape=1, scale) => Exponential(scale)
            # inverse CDF: x = -scale * ln(1 - u); use log1p for numeric stability
            infectivity_out[sl] = -scale_gamma * np.log1p(-u)
            # If you ever change shape_gamma != 1.0:
            # u = np.clip(u, 1e-12, 1-1e-12)
            # infectivity_out[sl] = scale_gamma * special.gammaincinv(shape_gamma, u)
        else:
            acq_risk_out[sl] = 1.0
            infectivity_out[sl] = mean_gamma


def count_SEIRP(node_id, disease_state, strain, potentially_paralyzed, paralyzed, n_nodes: int, n_strains: int, n_people: int):
    """
    Python wrapper:
      - allocates thread-local buffers once
      - calls the jitted kernel to fill them
      - reduces across threads & strains to produce outputs
    """
    # Thread-local buffers, allocated outside jitted code
    n_threads = nb.get_num_threads()
    S = np.zeros((n_threads, n_nodes), dtype=np.int32)
    R = np.zeros((n_threads, n_nodes), dtype=np.int32)
    POTP = np.zeros((n_threads, n_nodes), dtype=np.int32)
    P = np.zeros((n_threads, n_nodes), dtype=np.int32)
    Ebs = np.zeros((n_threads, n_nodes, n_strains), dtype=np.int32)  # E_by_strain
    Ibs = np.zeros((n_threads, n_nodes, n_strains), dtype=np.int32)  # I_by_strain

    # Fill in thread-local buffers
    count_SEIRP_kernel(node_id, disease_state, strain, potentially_paralyzed, paralyzed, n_people, S, R, POTP, P, Ebs, Ibs)

    # Reductions (can be in Python/Numpy — no need to jittify)
    S_final = S.sum(axis=0)
    R_final = R.sum(axis=0)
    POTP_final = POTP.sum(axis=0)
    P_final = P.sum(axis=0)

    E_by_strain_final = Ebs.sum(axis=0)
    I_by_strain_final = Ibs.sum(axis=0)
    E_final = E_by_strain_final.sum(axis=1)
    I_final = I_by_strain_final.sum(axis=1)

    return (S_final, E_final, I_final, R_final, E_by_strain_final, I_by_strain_final, POTP_final, P_final)


@nb.njit(parallel=True, nogil=True, cache=True)  # <-- no explicit signature here
def count_SEIRP_kernel(node_id, disease_state, strain, potentially_paralyzed, paralyzed, n_people, S, R, POTP, P, Ebs, Ibs):
    """
    Jitted kernel:
      - no big dynamic allocations inside
      - only writes into provided thread-local buffers
      - safe to cache
    """
    for i in nb.prange(n_people):
        if disease_state[i] >= 0:
            nd = node_id[i]
            ds = disease_state[i]
            st = strain[i]
            tid = nb.get_thread_id()

            if ds == 0:  # Susceptible
                S[tid, nd] += 1
            elif ds == 1:  # Exposed
                Ebs[tid, nd, st] += 1
            elif ds == 2:  # Infected
                Ibs[tid, nd, st] += 1
            elif ds == 3:  # Recovered
                R[tid, nd] += 1

            if potentially_paralyzed[i] == 1:
                POTP[tid, nd] += 1
            if paralyzed[i] == 1:
                P[tid, nd] += 1


def tx_step_prep(
    num_nodes: int,
    num_people: int,
    n_strains: int,
    strains,
    strain_r0_scalars,
    disease_states,
    node_ids,
    daily_infectivity,  # per-agent infectivity (heterogeneous)
    risks,  # per-agent susceptibility (heterogeneous)
):
    """
    Python wrapper:
      - allocates thread-local buffers once
      - calls the jitted kernel to fill them
      - reduces across threads and returns arrays matching the original API
    """
    n_threads = nb.get_num_threads()

    # Thread-local buffers allocated outside jitted code (cache-friendly)
    tl_beta_by_node_strain = np.zeros((n_threads, num_nodes, n_strains), dtype=np.float32)
    tl_exposure_by_node = np.zeros((n_threads, num_nodes), dtype=np.float32)
    tl_sus_by_node = np.zeros((n_threads, num_nodes), dtype=np.int32)

    # Fill thread-local buffers in parallel
    tx_step_prep_kernel(
        num_people,
        n_strains,
        strains,
        strain_r0_scalars,
        disease_states,
        node_ids,
        daily_infectivity,
        risks,
        tl_beta_by_node_strain,
        tl_exposure_by_node,
        tl_sus_by_node,
    )

    # Reductions across threads (NumPy host reductions are fine)
    exposure_by_node = tl_exposure_by_node.sum(axis=0)
    sus_by_node = tl_sus_by_node.sum(axis=0)
    beta_by_node_strain_pre = tl_beta_by_node_strain.sum(axis=0)
    beta_by_node_strain = beta_by_node_strain_pre.copy()  # preserve your original copy semantics

    return beta_by_node_strain, exposure_by_node, sus_by_node


@nb.njit(parallel=True, nogil=True, cache=True)  # no large allocations inside
def tx_step_prep_kernel(
    num_people,
    n_strains,
    strains,
    strain_r0_scalars,
    disease_states,
    node_ids,
    daily_infectivity,
    risks,
    tl_beta_by_node_strain,
    tl_exposure_by_node,
    tl_sus_by_node,
):
    # NOTE: no nb.get_num_threads() here; buffers provided by the wrapper
    for i in nb.prange(num_people):
        state = disease_states[i]
        tid = nb.get_thread_id()
        nid = node_ids[i]

        if state == 0:  # susceptible
            tl_exposure_by_node[tid, nid] += risks[i]
            tl_sus_by_node[tid, nid] += 1

        elif state == 2:  # infected
            s = strains[i]
            # (Assumes 0 <= s < n_strains; if not, validate upstream)
            tl_beta_by_node_strain[tid, nid, s] += daily_infectivity[i] * strain_r0_scalars[s]


@nb.njit(parallel=True, cache=True)
def tx_infect_nb(
    num_nodes,
    num_people,
    num_strains,
    sus_by_node,
    node_ids,
    strain,
    disease_state,
    sus_indices_storage,
    sus_probs_storage,
    risks,
    prob_exp_by_node_strain,
    n_exposures_to_create_by_node_strain,  # shape: (num_nodes, num_strains)
):
    """
    Parallelizes over nodes, computing a CDF for each node's susceptible population.
    Selects unique indices via weighted sampling, and allocates them to strains based on relative FOI.
    """

    # Susceptible agents in a node are _not_ necessarily contiguous in the array because
    #   a) disease dynamics (some E, I, and R) and
    #   b) vital dynamics (some dead/inactive)
    # So we need to create a mapping, in contiguous memory, of all the susceptible agents for a (each) node
    # We also need the heterogeneous susceptibility (risks) for each susceptible agent

    # If there are, e.g., [50, 20, 18, 91] susceptibles in each node, we "reserve" that many slots in sus_indices
    # and sus_probs by setting the offsets for each node to [0, 50, 70, 88]. I.e., the indices of susceptible agents
    # for node 0 start at sus_indices[0], node 1 at sus_indices[50], etc.
    # Then we track how many slots we have used with next_index which we increment as we fill in the slots.

    # At the end, the first 50 entries of sus_indices will have the indices of the susceptible agents in node 0,
    # the next 20 will have the indices of the susceptible agents in node 1, etc.
    # The values in sus_probs will be the susceptibility of each of those agents.

    # If later we want to access or process the susceptible agents in node 2 (and we do want), for example,
    #  we can do so by using
    #   sus_indices[offsets[2]:offsets[2] + sus_by_node[2]] (sus_indices[70:88]) and
    #   sus_probs[offsets[2]:offsets[2] + sus_by_node[2]] (sus_probs[70:88]).

    offsets = np.zeros(num_nodes, dtype=np.int32)
    offsets[1:] = sus_by_node[:-1].cumsum()
    next_index = np.empty(num_nodes, dtype=np.int32)
    next_index[:] = offsets
    total_exposures_by_node = n_exposures_to_create_by_node_strain.sum(axis=1)  # shape: [num_nodes]
    for i in range(num_people):
        nid = node_ids[i]
        if (total_exposures_by_node[nid] > 0) and (disease_state[i] == 0):
            idx = next_index[nid]
            sus_indices_storage[idx] = i
            sus_probs_storage[idx] = risks[i]  # base susceptibility, will be scaled by strain FOI later
            next_index[nid] = idx + 1

    already_exposed = np.zeros(num_people, dtype=nb.boolean)  # global per-person flag to prevent double infection
    n_new_exposures = np.zeros((num_nodes, num_strains), dtype=np.int32)

    for node in nb.prange(num_nodes):
        # Calculate total exposures needed for this node across all strains
        total_exposures_needed = n_exposures_to_create_by_node_strain[node, :].sum()
        if total_exposures_needed <= 0:
            continue

        # Get and check count of susceptible agents in _this_ node
        sus_count = sus_by_node[node]
        if sus_count == 0:
            continue

        offset = offsets[node]  # offset of the first susceptible agent in this node
        sus_indices = sus_indices_storage[offset : offset + sus_count]  # indices of the susceptible agents in this node
        base_probs = sus_probs_storage[offset : offset + sus_count]  # base probabilities for susceptible agents in this node

        # Calculate total FOI for this node (sum across all strains)
        total_foi = prob_exp_by_node_strain[node, :].sum()
        if total_foi <= 0:
            continue

        # Scale base probabilities by total FOI for unique selection
        scaled_probs = base_probs * total_foi

        # Choose unique indices from susceptible population using weighted sampling
        n_uniq = 0  # How many unique indices have we selected so far
        p = scaled_probs.copy()  # working copy of probabilities
        size = min(total_exposures_needed, sus_count)  # can't expose more than available susceptibles

        selected_indices = np.empty(size, dtype=np.int32)  # store selected indices

        while n_uniq < size:
            # Weighted random sampling with unique selection
            # The magic is here with the random probes, the cumulative sum of the weights,
            # which effectively makes each index scaled by its weight,
            # and the binary search to find the indices.

            # Easy example, imagine two susceptible individuals, one with p=0.1 and one with p=0.9
            # If we draw a random number x in [0..1), we can find the index of the individual
            # that will be exposed by searching for the index of the first element in the cumulative
            # sum of the weights that is greater than x, which is much more likely to be the second
            # individual than the first.
            x = np.random.rand(size - n_uniq)  # Random values for sampling [0..1)
            cdf = np.cumsum(p)  # cumsum of weights for searching
            if cdf[-1] <= 0:  # exit early if no susceptibles remaining
                break

            # Binary search for indices, modify x to be in [0..cdf[-1])
            indices = np.searchsorted(cdf, x * cdf[-1], side="right")
            indices = np.unique(indices)  # ensure unique indices only

            # Store the selected indices
            n_selected = min(indices.size, size - n_uniq)
            selected_indices[n_uniq : n_uniq + n_selected] = indices[:n_selected]
            n_uniq += n_selected

            if n_uniq < size:  # if we haven't selected enough unique indices, we need to retry
                p[indices] = 0.0  # set the probabilities for the selected indices to zero

                # Now allocate the selected individuals to strains based on relative FOI
        if n_uniq > 0:
            # Calculate strain probabilities for allocation
            strain_probs = prob_exp_by_node_strain[node, :] / total_foi

            # Allocate each selected individual to a strain
            for i in range(n_uniq):
                person_idx = sus_indices[selected_indices[i]]
                if not already_exposed[person_idx] and disease_state[person_idx] == 0:
                    # Randomly assign strain based on relative FOI
                    r = np.random.rand()
                    cumulative_prob = 0.0
                    assigned_strain = 0
                    for s in range(num_strains):
                        cumulative_prob += strain_probs[s]
                        if r < cumulative_prob:
                            assigned_strain = s
                            break

                    # Expose the individual
                    disease_state[person_idx] = 1
                    strain[person_idx] = assigned_strain
                    already_exposed[person_idx] = True
                    n_new_exposures[node, assigned_strain] += 1

    return n_new_exposures


class Transmission_ABM:
    def __init__(self, sim):
        self.sim = sim
        self.people = sim.people
        self.nodes = np.arange(len(sim.pars.init_pop))
        self.pars = sim.pars
        self.results = sim.results
        self.verbose = sim.pars["verbose"] if "verbose" in sim.pars else 1

        # Stash the R0 scaling factor
        self.r0_scalars = np.array(self.pars.r0_scalars)

        self._initialize_people_fields()
        self._initialize_common()

        return

    @classmethod
    def init_from_file(cls, sim):
        """Alternative constructor for loading from file without resetting people."""
        instance = cls.__new__(cls)
        instance.sim = sim
        instance.people = sim.people
        instance.nodes = np.arange(len(sim.pars.init_pop))
        instance.pars = sim.pars
        instance.results = sim.results
        instance.r0_scalars = instance.pars.r0_scalars
        instance.verbose = sim.pars["verbose"] if "verbose" in sim.pars else 1

        # This is our solution for getting daily_infectivity values aligned with pars.R0 when loading existing pop
        new_r0 = sim.pars.r0
        if new_r0 != sim.pars.old_r0:
            infectivity_scalar = new_r0 / sim.pars.old_r0
            sim.people.daily_infectivity *= infectivity_scalar  # seem fast enough

        instance._initialize_common()
        return instance

    def _initialize_people_fields(self):
        """Initialize individual-level transmission properties."""

        count = getattr(self.people, "true_capacity", self.people.capacity)

        # Record new exposure counts aka incidence
        # Pretty sure this code from after merge belongs somewhere else. This is NOT for init_from_file. Think...
        # self.sim.results.add_array_property("new_exposed", shape=(self.sim.nt, len(self.nodes)), dtype=np.int32)

        # Pre-compute individual risk of acquisition and infectivity with correlated sampling
        # Step 0: Add properties to people
        self.people.add_scalar_property(
            "acq_risk_multiplier", dtype=np.float32, default=1.0
        )  # Individual-level acquisition risk multiplier (multiplied by base probability for an agent becoming infected)
        self.people.add_scalar_property(
            "daily_infectivity", dtype=np.float32, default=1.0
        )  # Individual daily infectivity (e.g., number of exposures generated per day in a fully susceptible population; mean = R0/dur_inf = 14/24)

        # Step 4: Transform normal variables into target distributions
        # Set individual heterogeneity properties
        populate_heterogeneous_values(0, count, self.people.acq_risk_multiplier, self.people.daily_infectivity, self.pars)
        # z = np.random.normal(size=(n, 2)) @ L.T

    def _initialize_common(self):
        """Initialize shared network and timers."""
        # Compute the infection migration network
        self.sim.results.add_vector_property("network", length=len(self.sim.nodes), dtype=np.float32)
        self.network = self.sim.results.network
        init_pops = self.sim.pars.init_pop
        # Get the distance matrix
        logger.info("This network calc is a little slow too...")
        if self.sim.pars.distances is not None:
            dist_matrix = self.sim.pars.distances
        else:
            print("Calculating distance matrix because it wasn't provided.")
            # Calculate the distance matrix based on the Haversine formula
            node_lookup = self.sim.pars.node_lookup
            n_nodes = len(self.sim.nodes)
            node_ids = sorted(node_lookup.keys())
            node_lookup = self.sim.pars.node_lookup
            lats = np.array([node_lookup[i]["lat"] for i in node_ids])
            lons = np.array([node_lookup[i]["lon"] for i in node_ids])
            dist_matrix = np.zeros((n_nodes, n_nodes))
            epsilon = 1
            for i in range(n_nodes):
                for j in range(i + 1, n_nodes):  # Only compute upper triangle
                    d = distance(lats[i], lons[i], lats[j], lons[j])
                    if d == 0:
                        print(f"WARNING: Distance between nodes {i} and {j} is 0. Replacing with {epsilon}")
                        d = epsilon
                    dist_matrix[i, j] = d
                    dist_matrix[j, i] = d  # Mirror to lower triangle
        # Setup the network
        logger.info("END of slow network calc.")
        if self.pars.migration_method.lower() == "gravity":
            k, a, b, c = (
                self.pars.gravity_k * 10 ** (self.pars.gravity_k_exponent),
                self.pars.gravity_a,
                self.pars.gravity_b,
                self.pars.gravity_c,
            )
            self.network = gravity(init_pops, dist_matrix, k, a, b, c)
            self.network /= np.power(init_pops.sum(), c)  # Normalize
        elif self.pars.migration_method.lower() == "radiation":
            k = 10**self.pars.radiation_k_log10  # Transform from log10 space
            self.network = radiation(init_pops, dist_matrix, k, include_home=False)
        else:
            raise ValueError(f"Unknown migration method: {self.pars.migration_method}")
        # Normalize so that each row sums to a max of max_migr_frac, else uses the unnormalized values
        self.network = row_normalizer(self.network, self.pars.max_migr_frac)

        self.beta_sum_time = 0
        self.spatial_beta_time = 0
        self.seasonal_beta_time = 0
        self.probs_time = 0
        self.calc_ni_time = 0
        self.do_ni_time = 0

        self.sim.results.add_array_property(
            "new_exposed", shape=(self.sim.nt, len(self.nodes)), dtype=np.int32
        )  # Includes all exposures (transmission + SIA)
        self.sim.results.add_array_property(
            "new_exposed_by_strain", shape=(self.sim.nt, len(self.nodes), len(self.pars.strain_ids)), dtype=np.int32
        )  # Includes all exposures (transmission + SIA)

        self.people.add_scalar_property("sus_indices", dtype=np.int32, default=0)
        self.people.add_scalar_property("sus_probs", dtype=np.float32, default=0.0)

        self.step_stats = TimingStats()

        return

    def step(self):
        # Manual debugging of transmission
        if self.verbose >= 3:
            logger.info(f"TIMESTEP: {self.sim.t}")

        with self.step_stats.start("Part 1"):
            # 1) Stash variables for later use
            strain = self.people.strain[: self.people.count]
            strain_r0_scalars = np.array(list(self.pars.strain_r0_scalars.values()))
            disease_state = self.people.disease_state[: self.people.count]
            node_ids = self.people.node_id[: self.people.count]
            infectivity = self.people.daily_infectivity[: self.people.count]
            risk = self.people.acq_risk_multiplier[: self.people.count]
            num_nodes = len(self.nodes)
            num_people = self.sim.people.count
            n_strains = len(self.pars.strain_ids)
            node_seeding_zero_inflation = self.sim.pars.node_seeding_zero_inflation
            node_seeding_dispersion = self.sim.pars.node_seeding_dispersion

            # Manual validation
            if self.verbose >= 3:
                n_infected = []
                for node in self.sim.nodes:
                    # num_alive = np.sum((node_ids == node) & (disease_state >= 0)) + self.sim.results.R[self.sim.t][node]
                    num_susceptibles = np.sum((node_ids == node) & (disease_state == 0))
                    n_I_node = np.sum((node_ids == node) & (disease_state == 2))
                    n_infected.append(n_I_node)
                n_infected = np.array(n_infected)
                exp_node_beta_sums = n_infected * self.sim.pars.r0 / np.mean(self.sim.pars.dur_inf(1000))
                logger.info(f"Expected node beta sums: {fmt(exp_node_beta_sums, 2)}")

        with self.step_stats.start("Part 2"):
            # 2) Compute force of infection, scale by seasonality and geographic scalars, and compute the number of new exposures
            beta_seasonality = lp.get_seasonality(self.sim)
            beta_by_node_strain, exposure_by_node, sus_by_node = tx_step_prep(
                num_nodes,
                num_people,
                n_strains,
                strain,
                strain_r0_scalars,
                disease_state,
                node_ids,
                infectivity,
                risk,
            )

        with self.step_stats.start("Part 2b"):
            # Step 2: Compute the force of infection for each node accounting for immigration and emigration.
            # network is a square matrix where network[i, j] is the migration fraction from node i to node j.
            # beta_by_node_strain is a vector where beta_by_node_strain[i] is the contagion/transmission rate for node i.
            # Save a copy before distributing infectivity to know which nodes have zero local infectivity.
            beta_by_node_strain_pre = beta_by_node_strain.copy()
            # This formulation, (beta * network.T).T, returns transfer so transfer[i, j] is the contagion transferred from node i to node j
            for s in range(n_strains):
                transfer = (beta_by_node_strain[:, s] * self.network.T).T  # beta_j * network_ij
                # sum(axis=0) sums each column, i.e., _incoming_ contagion to each node
                # sum(axis=1) sums each row, i.e., _outgoing_ contagion from each node
                beta_by_node_strain[:, s] += transfer.sum(axis=0) - transfer.sum(axis=1)  # Add incoming, subtract outgoing

            # Step 3: Scale by seasonality and R0 scalars
            beta_by_node_strain = beta_by_node_strain * beta_seasonality * self.r0_scalars[:, np.newaxis]

            # Step 4: Compute the exposure rate for each node
            alive_counts = self.results.pop[self.sim.t]
            per_agent_exp_rate = beta_by_node_strain / np.maximum(
                alive_counts[:, np.newaxis], 1
            )  # convert total FOI to per-agent exposure rate
            prob_exp_by_node_strain = 1 - np.exp(-per_agent_exp_rate)  # convert rate to probability of exposure

            # Ensure probabilities are non-negative (handle any remaining numerical issues)
            prob_exp_by_node_strain = np.maximum(prob_exp_by_node_strain, 0)

            # Debug: Check for negative values and log them
            negative_mask = prob_exp_by_node_strain < 0
            if np.any(negative_mask):
                logger.warning(f"Negative prob_exp_by_node_strain detected at timestep {self.sim.t}")
                logger.warning(f"Negative values: {prob_exp_by_node_strain[negative_mask]}")
                logger.warning(f"Corresponding per_agent_exp_rate: {per_agent_exp_rate[negative_mask]}")
                logger.warning(f"Corresponding beta_by_node_strain: {beta_by_node_strain[negative_mask]}")
                logger.warning(f"Corresponding alive_counts: {alive_counts[np.any(negative_mask, axis=1)]}")

            total_exposure_prob_per_node = prob_exp_by_node_strain.sum(axis=1)  # Total prob of exposure per node (sum across all strains)
            expected_exposures_per_node = exposure_by_node * total_exposure_prob_per_node  # Expected exposures per node

            # Step 5: Compute the number of new exposures per node, by strain
            n_exposures_to_create_by_node_strain = np.zeros_like(prob_exp_by_node_strain, dtype=np.int32)  # shape: (n_nodes, n_strains)

            for n in range(num_nodes):
                exposure = expected_exposures_per_node[n]  # scalar expected total exposure in node n
                if exposure < 0:
                    # If exposure is negative, set to 0 and print a warning
                    sc.printred(f"Warning: exposure_by_node[{n}] is negative: {exposure_by_node[n]}. Setting to 0.")
                    sc.printred(f"beta_by_node_strain_pre[{n}] is {beta_by_node_strain_pre[n]}")
                    sc.printred(f"alive_counts[{n}] is {alive_counts[n]}")
                    sc.printred(f"per_agent_exp_rate[{n}] is {per_agent_exp_rate[n]}")
                    exposure = 0

                if exposure == 0:
                    total_exposures_to_create = 0

                elif np.sum(beta_by_node_strain_pre[n]) == 0:
                    # If node has no local transmission, apply zero-inflated NB
                    if node_seeding_zero_inflation >= 1.0:
                        total_exposures_to_create = 0
                    else:
                        desired_mean = exposure / (1 - node_seeding_zero_inflation)
                        r = max(1, int(np.round(node_seeding_dispersion)))
                        p = r / (r + desired_mean)

                        if np.random.rand() < node_seeding_zero_inflation:
                            total_exposures_to_create = 0
                        else:
                            total_exposures_to_create = np.random.negative_binomial(r, p)

                else:
                    # If node has local transmission, sample from Poisson
                    total_exposures_to_create = np.random.poisson(exposure)

                # Strain allocation
                if total_exposures_to_create > 0:
                    total_prob = total_exposure_prob_per_node[n]
                    if total_prob > 0:
                        strain_probs = prob_exp_by_node_strain[n] / total_prob
                    else:
                        strain_probs = np.zeros(n_strains)

                    n_exposures_to_create_by_node_strain[n] = np.random.multinomial(total_exposures_to_create, strain_probs)

            # Manual validation
            if self.verbose >= 3:
                logger.info(f"beta_seasonality: {fmt(beta_seasonality, 2)}")
                logger.info(f"R0 scalars: {fmt(self.r0_scalars, 2)}")
                logger.info(f"beta: {fmt(beta_by_node_strain, 2)}")
                logger.info(f"Total beta: {fmt(beta_by_node_strain.sum(), 2)}")
                logger.info(f"Alive counts: {fmt(alive_counts, 2)}")
                logger.info(f"Base prob infection: {fmt(prob_exp_by_node_strain, 2)}")
                logger.info(f"Exp inf (sans acq risk): {fmt(num_susceptibles * prob_exp_by_node_strain, 2)}")
                disease_state_pre_infect = disease_state.copy()  # Copy before infection

        with self.step_stats.start("Part 3"):
            # 3) Distribute new exposures
            new_exposed_by_node_strain = tx_infect_nb(
                num_nodes,
                num_people,
                n_strains,
                sus_by_node,
                node_ids,
                strain,
                disease_state,
                self.people.sus_indices,
                self.people.sus_probs,
                risk,
                prob_exp_by_node_strain,
                n_exposures_to_create_by_node_strain,
            )
            self.sim.results.new_exposed[self.sim.t, :] += new_exposed_by_node_strain.sum(
                axis=1
            )  # Add here b/c we're also counting SIA exposures
            self.sim.results.new_exposed_by_strain[self.sim.t, :, :] += (
                new_exposed_by_node_strain  # Add here b/c we're also counting SIA exposures
            )

            # Manual validation
            if self.verbose >= 3:
                logger.info(f"exposure_by_node: {fmt(exposure_by_node, 2)}")
                logger.info(f"Expected new exposures: {n_exposures_to_create_by_node_strain}")
                logger.info(f"Observed new exposures: {new_exposed_by_node_strain}")
                total_expected = np.sum(expected_exposures_per_node)
                tot_poisson_draw = np.sum(n_exposures_to_create_by_node_strain)
                # Check the number of people that are newly exposed
                num_new_exposed = np.sum(disease_state == 1) - np.sum(disease_state_pre_infect == 1)
                logger.info(
                    f"Tot exp exposures: {total_expected:.2f}, Total pois draw: {tot_poisson_draw}, Tot realized exposures: {num_new_exposed}"
                )

        if self.sim.t == self.sim.nt - 1:
            self.step_stats.log(logger)

        return

    def log(self, t):
        # Get the counts for each node in one pass
        S_counts, E_counts, I_counts, R_counts, E_by_strain_counts, I_by_strain_counts, POTP_counts, P_counts = count_SEIRP(
            node_id=self.people.node_id,
            disease_state=self.people.disease_state,
            strain=self.people.strain,
            potentially_paralyzed=self.people.potentially_paralyzed,
            paralyzed=self.people.paralyzed,
            n_nodes=np.int32(len(self.nodes)),
            n_strains=np.int32(len(self.pars.strain_ids)),
            n_people=np.int32(self.people.count),
        )

        # Store them in results
        self.results.S[t, :] = S_counts
        self.results.E[t, :] = E_counts  # Already summed across strains
        self.results.I[t, :] = I_counts  # Already summed across strains
        self.results.E_by_strain[t, :, :] = E_by_strain_counts  # Store strain-specific counts
        self.results.I_by_strain[t, :, :] = I_by_strain_counts  # Store strain-specific counts
        # Note that we add to existing non-zero EULA values for R
        self.results.R[t, :] += R_counts
        self.results.potentially_paralyzed[t, :] = POTP_counts
        self.results.paralyzed[t, :] = P_counts

        if self.verbose >= 3:
            logger.info(f"Exposed logged at end of timestep: {self.results.E[t, :]}")
            logger.info("")

    def plot(self, save=False, results_path=""):
        plot_network(self.network, save=save, results_path=results_path)


@nb.njit(parallel=True, cache=True)
def sample_dobs(samples, bin_min_age_days, bin_max_age_days, dobs):
    for i in nb.prange(len(samples)):
        dobs[i] = -np.random.randint(bin_min_age_days[samples[i]], bin_max_age_days[samples[i]])

    return


def pbincounts(bins, num_nodes, weights):
    tl_weights = np.zeros((nb.get_num_threads(), num_nodes), dtype=np.float32)
    tl_counts = np.zeros((nb.get_num_threads(), num_nodes), dtype=np.int32)
    nb_bincounts(bins, len(bins), weights, tl_counts, tl_weights)

    return tl_counts.sum(axis=0), tl_weights.sum(axis=0)


# Version of utils.bincount the does two bincounts at once
@nb.njit(parallel=True, cache=True)
def nb_bincounts(bins, num_indices, weights, tl_counts, tl_weights):
    for i in nb.prange(num_indices):
        bidx = bins[i]
        tidx = nb.get_thread_id()
        tl_counts[tidx, bidx] += 1
        tl_weights[tidx, bidx] += weights[i]

    return


class VitalDynamics_ABM:
    def __init__(self, sim):
        self._common_init(sim)
        self._initialize_ages_and_births()
        self._initialize_deaths()
        self._initialize_birth_rates()

    @classmethod
    def init_from_file(cls, sim):
        """Minimal constructor for bootstrapped model state."""
        self = cls.__new__(cls)
        self._common_init(sim)
        self._initialize_birth_results_if_needed()
        self._initialize_birth_rates()
        cumulative_deaths = lp.create_cumulative_deaths(np.sum(self.pars.init_pop), max_age_years=100)
        self.death_estimator = KaplanMeierEstimator(cumulative_deaths)
        return self

    def _common_init(self, sim):
        self.sim = sim
        self.people = sim.people
        self.nodes = sim.nodes
        self.results = sim.results
        self.pars = sim.pars
        self.step_size = self.pars.step_size_VitalDynamics_ABM
        self.verbose = sim.pars["verbose"] if "verbose" in sim.pars else 1

    def _initialize_ages_and_births(self):
        pars = self.pars
        self.people.add_scalar_property("date_of_birth", dtype=np.int32, default=-1)

        # --- Initialize ages & births ---
        if pars.init_sus_by_age is not None:
            # If we're initializing only susceptibles, we need to sample from the init_sus_by_age table for each node
            for node in self.nodes:
                pyramid = pars.init_sus_by_age[pars.init_sus_by_age["node_id"] == node]
                pyramid = pyramid.reset_index(drop=True)
                sampler = AliasedDistribution(pyramid["n_susceptible"])
                samples = sampler.sample(pars.init_sus[node])
                bin_min_age_days = (pyramid["age_min_yr"] * 365).astype(int).to_numpy()
                bin_max_age_days = (pyramid["age_max_yr"] * 365).astype(int).to_numpy()

                # Initialize ages
                mask = np.zeros(len(samples), dtype=bool)
                ages = np.zeros(len(samples), dtype=np.int32)

                for i in range(len(pyramid)):
                    mask[:] = samples == i
                    count = mask.sum()
                    if count > 0:
                        ages[mask] = np.random.randint(bin_min_age_days[i], bin_max_age_days[i], size=count)
                ages[ages <= 0] = 1
                node_mask = self.people.node_id[: self.people.count] == node
                self.people.date_of_birth[np.where(node_mask)[0]] = -ages

        else:
            # If we're initializing the entire population, we need to sample ages from the age pyramid
            pyramid = load_pyramid_csv(pars.age_pyramid_path)
            MINCOL = 0
            MAXCOL = 1
            MCOL = 2
            FCOL = 3
            sampler = AliasedDistribution(pyramid[:, MCOL] + pyramid[:, FCOL])  # using the male population in this example
            samples = sampler.sample(self.people.count)
            bin_min_age_days = pyramid[:, MINCOL] * 365  # minimum age for bin, in days (include this value)
            bin_min_age_days = np.maximum(bin_min_age_days, 1)  # No one born on day 0
            bin_max_age_days = (pyramid[:, MAXCOL] + 1) * 365  # maximum age for bin, in days (exclude this value)
            mask = np.zeros(self.people.count, dtype=bool)
            ages = np.zeros(self.people.count, dtype=np.int32)

            for i in range(len(pyramid)):
                mask[:] = samples == i
                ages[mask] = np.random.randint(bin_min_age_days[i], bin_max_age_days[i], mask.sum())

            ages[ages == 0] = 1
            self.people.date_of_birth[: self.people.count] = -ages

    def _initialize_deaths(self):
        pars = self.pars
        if pars.cbr is not None:
            self.results.add_array_property("births", shape=(self.sim.nt, len(self.nodes)), dtype=np.int32)
            self.results.add_array_property("deaths", shape=(self.sim.nt, len(self.nodes)), dtype=np.int32)
            self.people.add_scalar_property("date_of_death", dtype=np.int32, default=0)

            cumulative_deaths = lp.create_cumulative_deaths(np.sum(pars.init_pop), max_age_years=100)
            self.death_estimator = KaplanMeierEstimator(cumulative_deaths)

            # Only compute lifespans if date_of_birth was initialized
            if "date_of_birth" in self.people.__dict__:
                ages = -self.people.date_of_birth[: self.people.count]
                lifespans = self.death_estimator.predict_age_at_death(ages, max_year=100)
                dods = lifespans - ages
                self.people.date_of_death[: self.people.count] = dods

                # sim.death_estimator = KaplanMeierEstimator(cumulative_deaths)
                # lifespans = sim.death_estimator.predict_age_at_death(-dobs, max_year=100)

                # # Set pars.life_expectancies to mean lifespans by node.
                # # This is just to support placeholder mortality premodeling for EULAs.
                # # Would move this code block to EULA section but we've got lifespans here.

                # num_nodes = len(self.nodes)
                # node_ids = sim.people.node_id[: sim.people.count]
                # counts, weighted_sums = pbincounts(node_ids, num_nodes, lifespans)
                # weighted_sums /= 365  # Convert to years

                # # Map unique_nodes to their computed life expectancies (safely handle divide-by-zero)
                # life_expectancies = np.zeros_like(weighted_sums)
                # where = counts > 0
                # with np.errstate(divide="ignore", invalid="ignore"):
                #     np.divide(weighted_sums, counts, out=life_expectancies, where=where)
                # pars.life_expectancies = life_expectancies

                # dods = sim.people.date_of_death[: sim.people.count]
                # dods[:] = dobs
                # dods += lifespans

                # Compute life expectancies per node
                node_ids = self.people.node_id[: self.people.count]
                _, indices = np.unique(node_ids, return_inverse=True)
                weighted = np.bincount(indices, weights=lifespans / 365)
                counts = np.bincount(indices)

                n_nodes = len(self.nodes)
                life_expectancies = np.zeros(n_nodes)
                with np.errstate(divide="ignore", invalid="ignore"):
                    mean_lifespans = np.divide(weighted, counts, out=np.zeros_like(weighted), where=counts > 0)
                life_expectancies[: len(mean_lifespans)] = mean_lifespans
                pars.life_expectancies = life_expectancies

            if pars.init_sus_by_age is not None:
                # If we're only initializing susceptibles, we need to account for mortality in the immune/recovered population
                df = pars.init_sus_by_age
                # Step 1: Compute average age per bin (in years)
                df["avg_age_yr"] = (df["age_min_yr"] + df["age_max_yr"]) / 2  # Compute average age in years
                # Step 2: Use node-level life expectancy to compute expected remaining life
                df["life_expectancy_yr"] = df["node_id"].map(lambda nid: pars.life_expectancies[nid])
                df["remaining_life_yr"] = np.maximum(df["life_expectancy_yr"] - df["avg_age_yr"], 1.0)  # Prevent div by 0
                # Step 3: Estimate daily mortality rate per bin (1 / expected remaining lifespan in days)
                df["daily_mortality_rate"] = 1 / (df["remaining_life_yr"] * 365)
                # Step 4: Estimate deaths per timestep per bin
                df["expected_deaths_per_day"] = df["n_immune"] * df["daily_mortality_rate"]
                # Step 5: Compute deaths by node
                deaths_by_node = df.groupby("node_id")["expected_deaths_per_day"].sum().to_numpy()
                T = self.results.deaths.shape[0]
                expected_deaths = np.outer(np.ones(T), deaths_by_node)  # shape = [T, num_nodes]
                self.results.deaths += np.random.poisson(expected_deaths)
                # Set deaths on day 0 to 0 since we're not running vital dynamics on day 0, only recording the initial states
                self.results.deaths[0, :] = 0

    def _initialize_birth_rates(self):
        pars = self.pars
        self.birth_rate = np.zeros(len(self.nodes))
        if pars.cbr is not None:
            if isinstance(pars.cbr, (float, int)) or len(pars.cbr) == 1:
                self.birth_rate[:] = pars.cbr[0] / (365 * 1000)
            else:
                self.birth_rate[:] = np.array(pars.cbr) / (365 * 1000)

    def _initialize_birth_results_if_needed(self):
        """For bootstrapped sims, add result arrays if not already present."""
        if "births" not in self.results.__dict__:
            self.results.add_array_property("births", shape=(self.sim.nt, len(self.nodes)), dtype=np.int32)
        if "deaths" not in self.results.__dict__:
            self.results.add_array_property("deaths", shape=(self.sim.nt, len(self.nodes)), dtype=np.int32)

        return

    def step(self):
        t = self.sim.t
        if t % self.step_size != 0:
            # Returning from VD step without doing anything except we need to store the new pop
            # no births or deaths this cycle.
            self.results.pop[t, :] = self.results.pop[t - 1, :]
            return

        # 1) Get vital statistics - alive and newly deceased
        num_nodes = len(self.nodes)
        tl_dying = np.zeros((nb.get_num_threads(), num_nodes), dtype=np.int32)
        deaths_count_by_node = np.zeros(num_nodes, dtype=np.int32)
        get_deaths(
            num_nodes,
            self.people.count,
            self.people.disease_state,
            self.people.node_id,
            self.people.date_of_death,
            t,
            tl_dying,
            deaths_count_by_node,
        )
        # 2) Compute births
        expected_births = self.step_size * self.birth_rate * self.results.pop[t - 1]
        birth_integer = expected_births.astype(np.int32)
        birth_fraction = expected_births - birth_integer
        birth_rand = np.random.binomial(1, birth_fraction)  # Bernoulli draw
        births = birth_integer + birth_rand

        if (total_births := births.sum()) > 0:
            start, end = self.people.add(total_births)

            dobs = self.people.date_of_birth[start:end]
            dods = self.people.date_of_death[start:end]

            dobs[:] = 0  # temporarily
            dods[:] = self.death_estimator.predict_age_at_death(dobs, max_year=100)
            dobs[:] = t  # now set to current time
            self.people.disease_state[start:end] = 0
            dods[:] += t  # offset by current time
            # assign node IDs to newborns
            self.people.node_id[start:end] = np.repeat(np.arange(num_nodes), births)
            if any(isinstance(component, RI_ABM) for component in self.sim.components):
                self.people.ri_timer[start:end] = 182

            self.results.births[t] = births

            """
            # This was really useful for troubleshooting newborns
            import pandas as pd
            df = pd.DataFrame({
                key: val[start:end]
                for key, val in self.people.__dict__.items()
                if isinstance(val, np.ndarray) and val.shape[0] >= end
            })
            df.to_csv(f"newborns_t{t}.csv", index=False)
            """

        # 3) Store the death counts
        # Actual "death" handled in get_vital_statistics() as we count newly deceased
        self.results.deaths[t] = deaths_count_by_node

        self.results.pop[t, :] = (
            self.results.pop[t - 1, :]
            + self.results.births[t, :]  # updated at beginning of current step in vital dynamics
            - self.results.deaths[t, :]  # updated at beginning of current step in vital dynamics
        )

        return

    def log(self, t):
        pass

    def plot(self, save=False, results_path=None):
        plot_age_pyramid(self.people, self.pars, self.sim, save=save, results_path=results_path)
        plot_vital_dynamics(self.results, save=save, results_path=results_path)


@nb.njit(
    (nb.int32, nb.int32, nb.int8[:], nb.int16[:], nb.int32[:], nb.int32, nb.int32[:, :], nb.int32[:]),
    parallel=True,
    cache=True,
)
def get_deaths(num_nodes, num_people, disease_state, node_id, date_of_death, t, tl_dying, num_dying):
    # Iterate in parallel over all people
    for i in nb.prange(num_people):
        if disease_state[i] >= 0 and date_of_death[i] <= t:  # If they're past their due date ...
            disease_state[i] = -1  # Mark them as deceased
            tl_dying[nb.get_thread_id(), node_id[i]] += 1  # Count 'em as deceased

    num_dying[:] = tl_dying.sum(axis=0)  # Merge per-thread results

    return


@nb.njit(
    (
        nb.int64,
        nb.int16[:],
        nb.int8[:],
        nb.int8[:],
        nb.int8[:],
        nb.int16[:],
        nb.int64,
        nb.float64[:],
        nb.float64[:],
        nb.int64,
        nb.int32[:, :],
        nb.int32[:, :],
        nb.int32[:, :],
        nb.uint8[:],
        nb.int8,
    ),
    parallel=True,
    cache=True,
)
def fast_ri(
    step_size,
    node_id,
    disease_state,
    strain,
    ipv_protected,
    ri_timer,
    sim_t,
    vx_prob_ri,
    vx_prob_ipv,
    num_people,
    local_ri_counts,
    local_ri_protected,
    local_ipv_counts,
    chronically_missed,
    ri_vaccine_strain,
):
    """
    Optimized vaccination step with thread-local storage and parallel execution.
    """
    for i in nb.prange(num_people):
        state = disease_state[i]
        if state < 0:  # skip dead or inactive agents
            continue
        if chronically_missed[i] == 1:  # skip chronically missed agents
            continue

        node = node_id[i]
        prob_ri = vx_prob_ri[node]
        prob_ipv = vx_prob_ipv[node]
        timer = ri_timer[i] - step_size
        ri_timer[i] = timer
        eligible = False
        # If first vx, account for the fact that no components are run on day 0
        if sim_t == step_size:
            eligible = timer <= 0 and timer >= -step_size
        elif sim_t > step_size:
            eligible = timer <= 0 and timer > -step_size

        if eligible:
            if np.random.rand() < prob_ri:
                local_ri_counts[nb.get_thread_id(), node] += 1
                if state == 0:
                    # Expose to vaccine strain instead of immediate recovery
                    disease_state[i] = 1  # Set to exposed
                    strain[i] = ri_vaccine_strain  # Set vaccine strain
                    local_ri_protected[nb.get_thread_id(), node] += 1  # Increment protected count
            if np.random.rand() < prob_ipv:
                local_ipv_counts[nb.get_thread_id(), node] += 1
                ipv_protected[i] = 1
    return


class RI_ABM:
    def __init__(self, sim):
        self.sim = sim
        self.step_size = sim.pars.step_size_RI_ABM
        self.people = sim.people
        self.nodes = sim.nodes
        self.pars = sim.pars
        self.results = sim.results
        self.verbose = self.pars["verbose"] if "verbose" in self.pars else 1

        # Only initialize people-based values if not loading from file
        self._initialize_people_fields()
        self._initialize_common()

    @classmethod
    def init_from_file(cls, sim):
        """Alternative constructor when loading people from disk."""
        instance = cls.__new__(cls)
        instance.sim = sim
        instance.step_size = sim.pars.step_size_RI_ABM
        instance.people = sim.people  # Already loaded from disk
        instance.nodes = sim.nodes
        instance.pars = sim.pars
        instance.results = sim.results

        # Skip setting `ri_timer`, just initialize shared parts
        instance._initialize_common()
        return instance

    def _initialize_people_fields(self):
        """Set RI timers and other properties from scratch."""

        # Calc date of RI (assume single point in time between 1st and 3rd dose)
        self.people.add_scalar_property("ri_timer", dtype=np.int16, default=-1)
        dob = self.people.date_of_birth[: self.people.count]
        days_from_birth_to_ri = np.random.uniform(42, 98, self.people.count)
        self.people.ri_timer[: self.people.count] = (dob + days_from_birth_to_ri).astype(np.int32)

    def _initialize_common(self):
        """Initialize common result arrays."""
        self.sim.results.add_array_property(
            "ri_vaccinated",
            shape=(self.sim.nt, len(self.sim.nodes)),
            dtype=np.int32,
        )
        self.sim.results.add_array_property(
            "ri_protected",
            shape=(self.sim.nt, len(self.sim.nodes)),
            dtype=np.int32,
        )
        self.sim.results.add_array_property(
            "ri_new_exposed_by_strain",
            shape=(self.sim.nt, len(self.sim.nodes), len(self.pars.strain_ids)),
            dtype=np.int32,
        )
        self.sim.results.add_array_property(
            "ipv_vaccinated",
            shape=(self.sim.nt, len(self.sim.nodes)),
            dtype=np.int32,
        )
        self.results = self.sim.results

    def step(self):
        # Handle OPV RI. If vx_prob_ri is None, we don't run this step.
        if self.pars["vx_prob_ri"] is None:
            return
        vx_prob_ri = self.pars["vx_prob_ri"]  # Includes coverage & efficacy
        num_nodes = len(self.sim.nodes)

        # Handle IPV RI. If vx_prob_ipv is None, fill with zeros so that IPV is not impactful.
        if self.pars["vx_prob_ipv"] is None:
            vx_prob_ipv = np.zeros(len(self.sim.nodes), dtype=np.float64)
        else:
            vx_prob_ipv = self.pars["vx_prob_ipv"]

        # Determine RI vaccine strain based on vaccine type
        ri_vaccine_type = getattr(self.pars, "ri_vaccine_type", "tOPV")  # Default to tOPV if not specified
        if "nOPV" in ri_vaccine_type:
            ri_vaccine_strain = np.int8(2)  # nOPV strain
        elif any(vtype in ri_vaccine_type for vtype in ["mOPV2", "tOPV", "topv"]):
            ri_vaccine_strain = np.int8(1)  # Sabin strain
        else:
            ri_vaccine_strain = np.int8(1)  # Default to Sabin strain

        # Promote to 1D arrays if needed
        if np.isscalar(vx_prob_ri):
            vx_prob_ri = np.full(num_nodes, vx_prob_ri, dtype=np.float64)
        if np.isscalar(vx_prob_ipv):
            vx_prob_ipv = np.full(num_nodes, vx_prob_ipv, dtype=np.float64)

        if self.sim.t % self.step_size == 0:
            local_ri_counts = np.zeros((nb.get_num_threads(), num_nodes), dtype=np.int32)
            local_ri_protected = np.zeros((nb.get_num_threads(), num_nodes), dtype=np.int32)
            local_ipv_counts = np.zeros((nb.get_num_threads(), num_nodes), dtype=np.int32)
            fast_ri(
                step_size=np.int32(self.step_size),
                node_id=self.people.node_id,
                disease_state=self.people.disease_state,
                strain=self.people.strain,
                ipv_protected=self.people.ipv_protected,
                ri_timer=self.people.ri_timer,
                sim_t=np.int32(self.sim.t),
                vx_prob_ri=vx_prob_ri,
                vx_prob_ipv=vx_prob_ipv,
                num_people=np.int32(self.people.count),
                local_ri_counts=local_ri_counts,
                local_ri_protected=local_ri_protected,
                local_ipv_counts=local_ipv_counts,
                chronically_missed=self.people.chronically_missed,
                ri_vaccine_strain=ri_vaccine_strain,
            )
            # Sum up the counts from all threads
            self.results.ri_vaccinated[self.sim.t] = local_ri_counts.sum(
                axis=0
            )  # Count those who received the vaccine, but didn't necessarily get protected/exposed
            self.results.ri_protected[self.sim.t] = local_ri_protected.sum(axis=0)  # Count those who received the vaccine and got protected
            self.results.new_exposed[self.sim.t] += local_ri_protected.sum(
                axis=0
            )  # Count those who received the vaccine and got protected, including wild transmission
            self.results.new_exposed_by_strain[self.sim.t, :, ri_vaccine_strain] += local_ri_protected.sum(
                axis=0
            )  # Count those who received the vaccine and got protected, including wild transmission
            self.results.ri_new_exposed_by_strain[self.sim.t, :, ri_vaccine_strain] = local_ri_protected.sum(
                axis=0
            )  # Count those who received the vaccine and got protected, only including SIA exposures
            self.results.ipv_vaccinated[self.sim.t] = local_ipv_counts.sum(axis=0)

        return

    def log(self, t):
        pass

    def plot(self, save=False, results_path=None):
        plot_cum_ri_vx(self.results, save=save, results_path=results_path)


@nb.njit(parallel=True, cache=True)
def fast_sia(
    node_ids,
    disease_states,
    strain,
    dobs,
    sim_t,
    vx_prob,
    vx_eff,
    count,
    nodes_to_vaccinate,
    min_age,
    max_age,
    local_vaccinated,
    local_protected,
    chronically_missed,
    sia_vaccine_strain,
):
    """
    Numbified supplemental immunization activity (SIA) vaccination step.

    Parameters:
        node_ids: Array of node IDs for each agent.
        disease_states: Array of disease states for each agent.
        strain: Array of strain IDs for each agent.
        dobs: Array of date of birth for each agent.
        sim_t: Current simulation timestep.
        vx_prob: Array of vaccination probabilities by node.
        vx_eff: Vaccine efficacy for this vaccine type (scalar).
        count: Number of active agents.
        nodes_to_vaccinate: Array of nodes targeted by this campaign.
        min_age, max_age: Integers, age range eligibility in days.
        local_vaccinated: Output array for vaccinated counts (threads x nodes).
        local_protected: Output array for protected counts (threads x nodes).
        chronically_missed: Array indicating chronically missed individuals.
        sia_vaccine_strain: Integer strain ID for this vaccine type.
    """
    num_people = count

    for i in nb.prange(num_people):
        # Skip if agent is not alive, not in targeted node, or not in age range
        if disease_states[i] < 0:
            continue

        if chronically_missed[i] == 1:
            continue

        age = sim_t - dobs[i]
        if not (min_age <= age <= max_age):
            continue

        node = node_ids[i]
        if nodes_to_vaccinate[node] == 0:
            continue

        r = np.random.rand()
        prob_vx = vx_prob[node]

        if r < prob_vx:  # Check probability of vaccination
            thread_id = nb.get_thread_id()
            local_vaccinated[thread_id, node] += 1  # Increment vaccinated count
            if disease_states[i] == 0:  # If susceptible
                if r < prob_vx * vx_eff:  # Check probability that vaccine takes/protects
                    disease_states[i] = 1  # Move to Exposed state (vaccine infection)
                    strain[i] = sia_vaccine_strain  # Set vaccine strain
                    local_protected[thread_id, node] += 1  # Increment protected count
    return


class SIA_ABM:
    def __init__(self, sim):
        self._common_init(sim)
        self._initialize_results()
        self._load_schedule()

    @classmethod
    def init_from_file(cls, sim):
        self = cls.__new__(cls)
        self._common_init(sim)
        self._initialize_results()
        self._load_schedule()
        return self

    def _common_init(self, sim):
        self.sim = sim
        self.people = sim.people
        self.nodes = sim.nodes
        self.pars = sim.pars
        self.results = sim.results
        self.verbose = sim.pars["verbose"] if "verbose" in sim.pars else 1

    def _initialize_results(self):
        self.results.add_array_property("sia_vaccinated", shape=(self.sim.nt, len(self.nodes)), dtype=np.int32)
        self.results.add_array_property("sia_protected", shape=(self.sim.nt, len(self.nodes)), dtype=np.int32)
        self.results.add_array_property(
            "sia_new_exposed_by_strain",
            shape=(self.sim.nt, len(self.nodes), len(self.pars.strain_ids)),
            dtype=np.int32,
        )

    def _load_schedule(self):
        self.sia_schedule = [] if "sia_schedule" not in self.pars or self.pars["sia_schedule"] is None else self.pars["sia_schedule"]
        for event in self.sia_schedule:
            event["date"] = lp.date(event["date"])

    def step(self):
        t = self.sim.t  # Current timestep

        # Check if there is an SIA event today
        for event in self.sia_schedule:
            if event["date"] == self.sim.datevec[t]:
                if self.pars.vx_prob_sia is None:
                    continue
                nodes_to_vaccinate = np.zeros(len(self.sim.nodes), np.uint8)
                nodes_to_vaccinate[event["nodes"]] = 1  # Mark nodes to vaccinate
                vx_prob_sia = np.array(self.pars["vx_prob_sia"], dtype=np.float32)  # Convert to NumPy array
                vaccinetype = event["vaccinetype"]
                vx_eff = self.pars["vx_efficacy"][vaccinetype]
                min_age, max_age = event["age_range"]

                # Determine SIA vaccine strain based on vaccine type
                if "nOPV" in vaccinetype:
                    sia_vaccine_strain = np.int8(2)  # nOPV strain
                elif any(vtype in vaccinetype for vtype in ["mOPV", "tOPV", "topv"]):
                    sia_vaccine_strain = np.int8(1)  # Sabin strain
                else:
                    sia_vaccine_strain = np.int8(1)  # Default to Sabin strain

                # Suppose we have num_people individuals
                local_vaccinated = np.zeros((nb.get_num_threads(), len(self.sim.nodes)), dtype=np.int32)
                local_protected = np.zeros((nb.get_num_threads(), len(self.sim.nodes)), dtype=np.int32)
                fast_sia(
                    self.people.node_id,
                    self.people.disease_state,
                    self.people.strain,
                    self.people.date_of_birth,
                    self.sim.t,
                    vx_prob_sia,
                    vx_eff,
                    self.people.count,
                    nodes_to_vaccinate,
                    min_age,
                    max_age,
                    local_vaccinated,
                    local_protected,
                    chronically_missed=self.people.chronically_missed,
                    sia_vaccine_strain=sia_vaccine_strain,
                )
                self.results.sia_vaccinated[t] = local_vaccinated.sum(
                    axis=0
                )  # Count those who received the vaccine, but didn't necessarily get protected/exposed
                self.results.sia_protected[t] = local_protected.sum(axis=0)  # Count those who received the vaccine and got protected
                self.results.new_exposed[t] += local_protected.sum(
                    axis=0
                )  # Count those who received the vaccine and got protected, including wild transmission
                self.results.new_exposed_by_strain[t, :, sia_vaccine_strain] += local_protected.sum(
                    axis=0
                )  # Count those who received the vaccine and got protected, including wild transmission
                self.results.sia_new_exposed_by_strain[t, :, sia_vaccine_strain] += local_protected.sum(
                    axis=0
                )  # Count those who received the vaccine and got protected, only including SIA exposures

        return

    def log(self, t):
        pass

    def plot(self, save=False, results_path=None):
        plot_cum_vx_sia(self.results, save=save, results_path=results_path)<|MERGE_RESOLUTION|>--- conflicted
+++ resolved
@@ -847,7 +847,6 @@
     shape_gamma = 1.0
     scale_gamma = max(mean_gamma / shape_gamma, 1e-10)
 
-<<<<<<< HEAD
     rho = float(pars.corr_risk_inf)
     rho = np.clip(rho, -0.999999, 0.999999)  # avoid degenerate covariance
     sqrt1mr2 = np.sqrt(1.0 - rho * rho)
@@ -860,12 +859,6 @@
 
     # OPTIONAL: remove chatty logs in a hot path
     # logger.info("Initializing acq_risk_out and infectivity_out (fast path)")
-=======
-    # Target Spearman rank correlation coefficient
-    rho = 2.0 * np.sin(np.pi * pars.corr_risk_inf / 6)  # Convert Pearson correlation coefficient to Spearman rank correlation coefficient
-    cov_matrix = np.array([[1, rho], [rho, 1]])
-    L = np.linalg.cholesky(cov_matrix)
->>>>>>> 311c9865
 
     for batch_start in range(start, end, BATCH_SIZE):
         batch_end = min(batch_start + BATCH_SIZE, end)
