import numbers
from collections import defaultdict
from copy import deepcopy
from datetime import datetime
from pathlib import Path

import matplotlib.pyplot as plt
import numba as nb
import numpy as np
<<<<<<< HEAD
import pandas as pd
=======
import pytz
>>>>>>> 9d2f619f
import scipy.stats as stats
import sciris as sc
from alive_progress import alive_bar
from laser_core.demographics.kmestimator import KaplanMeierEstimator
from laser_core.demographics.pyramid import AliasedDistribution
from laser_core.demographics.pyramid import load_pyramid_csv
from laser_core.laserframe import LaserFrame
from laser_core.migration import distance
from laser_core.migration import gravity
from laser_core.migration import radiation
from laser_core.migration import row_normalizer
from laser_core.propertyset import PropertySet
from laser_core.random import seed as set_seed
from laser_core.utils import calc_capacity
from tqdm import tqdm

import laser_polio as lp
<<<<<<< HEAD
from laser_polio.logger import fmt
from laser_polio.logger import logger
=======
from laser_polio.plots import plot_age_pyramid
from laser_polio.plots import plot_cum_new_exposed_paralyzed
from laser_polio.plots import plot_cum_ri_vx
from laser_polio.plots import plot_cum_vx_sia
from laser_polio.plots import plot_infected_by_node
from laser_polio.plots import plot_infected_by_node_strain
from laser_polio.plots import plot_infected_choropleth
from laser_polio.plots import plot_infected_choropleth_by_strain
from laser_polio.plots import plot_infected_dot_map
from laser_polio.plots import plot_network
from laser_polio.plots import plot_new_exposed_by_strain
from laser_polio.plots import plot_node_pop
from laser_polio.plots import plot_total_seir_counts
from laser_polio.plots import plot_vital_dynamics
>>>>>>> 9d2f619f
from laser_polio.utils import TimingStats

__all__ = ["RI_ABM", "SEIR_ABM", "SIA_ABM", "DiseaseState_ABM", "Transmission_ABM", "VitalDynamics_ABM"]


# SEIR Model
class SEIR_ABM:
    """
    An AGENT-BASED SEIR Model for polio
    Each entry in the population is an agent with a disease state and a node ID
    Disease state codes: 0=S, 1=E, 2=I, 3=R
    """

    def common_init(self, pars, verbose):
        self.perf_stats = TimingStats()
        with self.perf_stats.start(self.__class__.__name__ + ".__init__()"):
            # Load default parameters and optionally override with user-specified ones
            self.pars = deepcopy(lp.default_pars)
        if pars is not None:
            unexpected_keys = set(pars.to_dict().keys()) - set(self.pars.to_dict().keys())
            if unexpected_keys:
                sc.printred(f"Warning: ignoring unexpected parameters: {list(unexpected_keys)}")
                # Filter out unexpected keys before override
                filtered_pars = {k: v for k, v in pars.items() if k in self.pars}
                self.pars <<= filtered_pars
            else:
                self.pars <<= pars  # override existing parameters
            pars = self.pars

            self.verbose = pars["verbose"] if "verbose" in pars else 1

            # Set the random seed
            if pars.seed is None:
                now = datetime.now()  # noqa: DTZ005
                pars.seed = now.microsecond ^ int(now.timestamp())
                if self.verbose >= 1:
                    sc.printgreen(f"No seed provided. Using random seed of {pars.seed}.")
            set_seed(pars.seed)

            # Setup time
            self.t = 0  # Current timestep
            self.nt = (
                pars.dur + 1
            )  # Number of timesteps. We add 1 to include step 0 (initial conditions) and then run for pars.dur steps. Individual components can have their own step sizes
            self.datevec = lp.daterange(self.pars["start_date"], days=self.nt)  # Time represented as an array of datetime objects

            # Setup early stopping option - controlled in DiseaseState_ABM component
            self.should_stop = False

            # Initialize the population
            if self.verbose >= 1:
                sc.printcyan("Initializing simulation...")

        # Setup early stopping option - controlled in DiseaseState_ABM component
        self.should_stop = False

    def __init__(self, pars: PropertySet = None, verbose=1):
        """
        This is the regular constructor. It is not called when initializing from file.
        add_scalar_property calls should only be here, not in common_init, or init_from_file.
        Same goes for assignments to values in sim.people.xxx
        """
        self.perf_stats = TimingStats()
        with self.perf_stats.start(self.__class__.__name__ + ".__init__()"):
            self.common_init(pars, verbose)
            pars = self.pars

            # --- Initialize the LaserFrame ---
            # Start by setting the number of initial agents per node
            pars.init_pop = np.atleast_1d(pars.init_pop).astype(int)  # Ensure pars.init_pop is an array
            if pars.init_sus_by_age is not None:
                # If init_sus_by_age is provided, we'll only allocate the laserframe for the susceptible population (saves on memory)
                init_sus = (
                    pars.init_sus_by_age.groupby("node_id")["n_susceptible"].sum().astype(int)
                )  # Sum susceptibles by node (i.e., sum across age bins)
                pars.init_sus = np.atleast_1d(init_sus)
                total_pop = init_sus.sum()
            else:
                total_pop = np.sum(pars.init_pop)
            # Next, calculate capacity aka the total number of people expected over the course of the simulation
            # +100 is another fudge factor to account for calc_cap and other math tending to be too low.
            ADAPTIVE_SAFETY_MARGIN_NUMERATOR = 4
            expected_births = 0
            if (pars.cbr is not None) and (len(pars.cbr) == 1):
                expected_births = calc_capacity(pars.init_pop.sum(), pars.dur + 100, pars.cbr[0]) - pars.init_pop.sum()
            elif (pars.cbr is not None) and (len(pars.cbr) > 1):
                expected_births = calc_capacity(pars.init_pop.sum(), pars.dur + 100, np.mean(pars.cbr)) - pars.init_pop.sum()
            if expected_births > 0:
                fudge_factor = 1 + ADAPTIVE_SAFETY_MARGIN_NUMERATOR / np.sqrt(expected_births)
            else:
                fudge_factor = 1
            # Note that capacity = total_pop if there are no births.
            capacity = int(fudge_factor * (total_pop + expected_births))
            # Finally, initialize the LaserFrame
            self.people = LaserFrame(capacity=capacity, initial_count=int(total_pop))
            logger.info(f"count={self.people.count}, capacity={capacity}")

            # --- Initializes any essential agent properties that are required across multiple components ---
            # Initialize disease_state, ipv_protected, paralyzed, and potentially_paralyzed here since they're required for most other components
            self.people.add_scalar_property("disease_state", dtype=np.int8, default=-1)  # -1=Dead/inactive, 0=S, 1=E, 2=I, 3=R
            self.people.disease_state[: self.people.count] = 0  # Set initial population as susceptible
            self.people.add_scalar_property(
                "potentially_paralyzed", dtype=np.int8, default=-1
            )  # Set default to -1 as a way to check if they've been potentially paralyzed
            self.people.add_scalar_property("paralyzed", dtype=np.int8, default=0)
            self.people.add_scalar_property("ipv_protected", dtype=np.int8, default=0)
            self.results = LaserFrame(capacity=1)
            self.people.add_scalar_property("strain", dtype=np.int8, default=0)  # 0 = VDPV, 1 = Sabin, 2 = nOPV2
            # Setup the chronically missed population for vaccination: 0 = missed/inaccessible to vx, 1 = accessible for vaccination
            self.people.add_scalar_property("chronically_missed", dtype=np.uint8, default=0)
            missed_frac = pars.missed_frac
            n = self.people.count
            n_missed = int(missed_frac * n)
            missed_ids = np.random.choice(n, size=n_missed, replace=False)
            self.people.chronically_missed[missed_ids] = 1  # Set the missed population to 1 (missed/inaccessible)

            # --- Initialize nodes & node IDs ---
            self.people.add_scalar_property("node_id", dtype=np.int16, default=-1)
            self.nodes = np.arange(len(pars.init_pop))
            if pars.init_sus_by_age is not None:
                pop_by_node = pars.init_sus
            else:
                pop_by_node = pars.init_pop
            # Check that pop_by_node is positive & non-zero
            if np.any(pop_by_node <= 0) or np.any(np.isnan(pop_by_node)):
                raise ValueError("pop_by_node must be positive & non-nan")
            node_ids = np.concatenate([np.full(count, i) for i, count in enumerate(pop_by_node)])
            self.people.node_id[0 : np.sum(pop_by_node)] = node_ids  # Assign node IDs to initial people

            # Components
            self._components = []

    @classmethod
    def init_from_file(cls, people: LaserFrame, pars: PropertySet = None):
        # initialize model
        model = cls.__new__(cls)
        model.common_init(pars, verbose=2)  # TBD: add nasty verbose param

        model.people = people
        print(f"Capacity of reload = {model.people.capacity}.")

        # Setup node list
        model.nodes = np.unique(model.people.node_id[: model.people.count])

        # Results holder
        model.results = LaserFrame(capacity=1)

        # Components container
        model.components = []

        return model

    @property
    def components(self) -> list:
        """
        Retrieve the list of model components.

        Returns:

            list: A list containing the components.
        """

        return self._components

    @components.setter
    def components(self, components: list) -> None:
        """
        Sets up the components of the model in the order specified in pars.py and initializes instances and phases.

        This function takes a list of component types, creates an instance of each, and adds each callable component to the phase list.
        It also registers any components with an `on_birth` function with the `Births` component.

        Args:

            components (list): A list of component classes to be initialized and integrated into the model.

        Returns:

            None
        """

        # Get the default order from default pars
        default_order = lp.default_run_order

        # Sort the provided list of component classes based on their string names
        def get_name(cls):
            return cls.__name__

        component_lookup = {cls.__name__: cls for cls in components}
        ordered_subset = [component_lookup[name] for name in default_order if name in component_lookup]

        # Store and instantiate
        self._components = ordered_subset
        self.instances = []
        for cls in ordered_subset:
            with self.perf_stats.start(cls.__name__ + ".__init__()"):
                self.instances.append(cls(self))

        if self.verbose >= 2:
            print(f"Initialized components: {self.instances}")

    def run(self):
        if self.verbose >= 1:
            sc.printcyan("Initialization complete. Running simulation...")
        step_stats = TimingStats()
        with alive_bar(self.nt, title="Simulation progress:", disable=self.verbose < 1) as bar:
            for tick in range(self.nt):
                with step_stats.start(f"t={tick}"):
                    if tick == 0:
                        # Just record the initial state on t=0 & don't run any components
                        self.log_results(tick)
                        self.t += 1
                    else:
                        for component in self.instances:
                            with self.perf_stats.start(component.__class__.__name__ + ".step()"):
                                component.step()

                        self.log_results(tick)
                        self.t += 1

                        # Early stopping rule
                        if self.should_stop:
                            if self.verbose >= 1:
                                sc.printyellow(
                                    f"[SEIR_ABM] Early stopping at t={self.t}: no E/I and no future seed_schedule events. This stops all components (e.g., no births, deaths, or vaccination)"
                                )
                            break

                bar()  # Update the progress bar

        # logger.info("Simulation complete.") # cyan
        if self.verbose >= 1:
            sc.printcyan("Simulation complete.")

        self.perf_stats.log(logger)
        step_stats.log(logger)

        return

    def log_results(self, t):
        for component in self.instances:
            with self.perf_stats.start(component.__class__.__name__ + ".log()"):
                component.log(t)

        return

    def plot(self, save=False, results_path=None):
        if save:
            plt.ioff()  # Turn off interactive mode
            if results_path is None:
                raise ValueError("Please provide a results path to save the plots.")
            else:
                results_path = Path(results_path)  # Ensure results_path is a Path object
                results_path.mkdir(parents=True, exist_ok=True)

            # logger.info("Saving plots in " + str(results_path)) # cyan?
            if self.verbose >= 1:
                sc.printcyan("Saving plots in " + str(results_path))

        for component in self.instances:
            component.plot(save=save, results_path=results_path)
        plot_node_pop(self.results, self.nodes, save=save, results_path=results_path)

        if self.perf_stats and self.perf_stats.stats:
            # logger.debug(f"{self.instances=}")
            if self.verbose >= 2:
                print(f"{self.instances=}")
            plt.figure(figsize=(12, 12))

        total_time = sum(self.perf_stats.stats.values())
        threshold = 1  # 1%
        # Set label to None if the percentage is less than threshold
        labels = list(
            map(
                lambda k, v: k if (v / total_time) > (threshold / 100) else None,
                self.perf_stats.stats.keys(),
                self.perf_stats.stats.values(),
            )
        )

        plt.pie(
            x=self.perf_stats.stats.values(),
            labels=labels,
            autopct=lambda pct: f"{pct:1.1f}%" if pct > threshold else "",  # show percentage only if greater than threshold
            pctdistance=0.85,  # distance of percentage from center (0.6 is the default)
            labeldistance=1.1,  # distance of labels from center (1.1 is the default)
            radius=0.9,  # radius of the pie chart (1.0 is the default)
            # rotatelabels=True,  # rotate labels (False is the default)
        )

        plt.title(f"Time Spent in Each Component ({sum(self.perf_stats.stats.values()) / 1e9:.2f} seconds)")
        if save:
            plt.savefig(results_path / "perfpie.png")
        if not save:
            plt.show()

        return


@nb.njit(parallel=True)
def disease_state_step_nb(
    node_id,
    n_nodes,
    disease_state,
    active_count,
    exposure_timer,
    infection_timer,
    potentially_paralyzed,
    paralyzed,
    ipv_protected,
    paralysis_timer,
    p_paralysis,
    new_potential,
    new_paralyzed,
):
    # ---- Setup thread-local buffers to avoid write conflicts ----
    local_new_potential = np.zeros((nb.get_num_threads(), n_nodes), dtype=np.int32)
    local_new_paralyzed = np.zeros((nb.get_num_threads(), n_nodes), dtype=np.int32)

    for i in nb.prange(active_count):
        tid = nb.get_thread_id()
        nid = node_id[i]
        was_potentially_paralyzed = False
        was_paralyzed = False

        # ---- Exposed to Infected Transition ----
        if disease_state[i] == 1:  # Exposed
            # For exposed, we decrement the exposure timer first b/c we expose people in the transmission component after the disease state component has run, so newly exposed miss their first timer decrement
            exposure_timer[i] -= 1  # Decrement exposure timer
            if exposure_timer[i] <= 0:
                disease_state[i] = 2  # Become infected

        # ---- Infected to Recovered Transition ----
        if disease_state[i] == 2:  # Infected
            if infection_timer[i] <= 0:
                disease_state[i] = 3  # Become recovered
            infection_timer[i] -= 1  # Decrement infection timer

        # ---- Paralysis ----
        if disease_state[i] in (1, 2, 3) and potentially_paralyzed[i] == -1:  # Any time after exposure, but not yet potentially paralyzed
            # NOTE: Currently we don't have strain tracking, so I had to set potentially_paralyzed to 0 in SIA_ABM & RI_ABM, otherwise those interventions would cause potential paralysis cases.
            # TODO: revise when we have strain stracking
            # TODO: remove the potential_paralysis attributes from RI & SIAs after we have strain tracking
            if paralysis_timer[i] <= 0:
                if ipv_protected[i] == 0:
                    potentially_paralyzed[i] = 1  # Become a potential paralysis case
                    was_potentially_paralyzed = True
                    if np.random.random() < p_paralysis:
                        paralyzed[i] = 1  # Become paralyzed
                        was_paralyzed = True
                else:
                    potentially_paralyzed[i] = 0
            paralysis_timer[i] -= 1  # Decrement paralysis timer

        if was_potentially_paralyzed:
            local_new_potential[tid, nid] += 1
        if was_paralyzed:
            local_new_paralyzed[tid, nid] += 1

    # Parallel-safe reduction
    new_potential[:] += local_new_potential.sum(axis=0)
    new_paralyzed[:] += local_new_paralyzed.sum(axis=0)

    return


@nb.njit(parallel=True, cache=False)
def set_recovered_by_dob(num_people, dob, disease_state, threshold_dob):
    for i in nb.prange(num_people):
        if dob[i] < threshold_dob:
            disease_state[i] = 3  # Set as recovered

    return


@nb.njit([(nb.int32, nb.int8[:], nb.boolean[:]), (nb.int64, nb.int32[:], nb.boolean[:])], parallel=True, cache=False)
def set_filter_mask(num_people, disease_state, filter_mask):
    for i in nb.prange(num_people):
        select = (disease_state[i] >= 0) and (disease_state[i] < 3)
        filter_mask[i] = select

    return


@nb.njit(parallel=True)
def get_eligible_by_node(num_nodes, num_people, eligible, node_ids):
    tls_counts = np.zeros((nb.get_num_threads(), num_nodes), dtype=np.int32)  # Adjust size as needed

    for i in nb.prange(num_people):
        if eligible[i]:
            tls_counts[nb.get_thread_id(), node_ids[i]] += 1

    return tls_counts.sum(axis=0)  # Sum across threads to get the final counts


@nb.njit(parallel=True, cache=False)
def set_recovered_by_probability(num_people, eligible, recovery_probs, node_ids, disease_state):
    for i in nb.prange(num_people):
        if eligible[i]:
            recovered = np.random.binomial(1, recovery_probs[node_ids[i]])
            if recovered > 0:
                disease_state[i] = 3

    return


@nb.njit(parallel=True, cache=False)
def set_eligible_mask(num_people, alive_mask, age, age_min, age_max, eligible_mask):
    for i in nb.prange(num_people):
        eligible_mask[i] = alive_mask[i] and (age[i] >= age_min) and (age[i] < age_max)

    return


class DiseaseState_ABM:
    @classmethod
    def init_from_file(cls, sim):
        # Alternate constructor: skip initialization logic
        self = cls.__new__(cls)  # bypass __init__
        self._common_init(sim)
        # Only set up results arrays if needed
        self._initialize_results_arrays()

        cap = getattr(self.people, "true_capacity", self.people.capacity)
        count = self.people.count
        # We need to set daily_infectivity and acq_risk_multiplier for count:capacity
        populate_heterogeneous_values(count, cap, self.people.acq_risk_multiplier, self.people.daily_infectivity, self.pars)
        sim.people.exposure_timer[count:cap] = self.pars.dur_exp(cap - count)
        sim.people.infection_timer[count:cap] = self.pars.dur_inf(cap - count)
        sim.people.paralysis_timer[count:cap] = self.pars.t_to_paralysis(cap - count)
        sim.people.potentially_paralyzed[count:cap] = -1
        sim.people.paralyzed[count:cap] = -1
        sim.people.ipv_protected[count:cap] = -1
        return self

    def _common_init(self, sim):
        self.sim = sim
        self.people = sim.people
        self.pars = sim.pars
        self.nodes = sim.nodes
        self.results = sim.results
        self.verbose = self.pars["verbose"] if "verbose" in self.pars else 1

        # Schedule additional infections (time → list of (node_id, prevalence))
        self.seed_schedule = defaultdict(list)
        if self.pars.seed_schedule is not None:
            for entry in self.pars.seed_schedule:
                if "date" in entry and "dot_name" in entry:
                    date = lp.date(entry["date"])
                    t = (date - self.pars.start_date).days
                    node_id = next((nid for nid, info in self.pars.node_lookup.items() if info["dot_name"] == entry["dot_name"]), None)
                    if node_id is not None:
                        self.seed_schedule[t].append((node_id, entry["prevalence"]))
                elif "timestep" in entry and "node_id" in entry:
                    self.seed_schedule[entry["timestep"]].append((entry["node_id"], entry["prevalence"]))

    def _initialize_results_arrays(self):
        self.results.add_array_property("S", shape=(self.sim.nt, len(self.nodes)), dtype=np.int32)
        self.results.add_array_property("E", shape=(self.sim.nt, len(self.nodes)), dtype=np.int32)
        self.results.add_array_property("I", shape=(self.sim.nt, len(self.nodes)), dtype=np.int32)
        self.results.add_array_property("R", shape=(self.sim.nt, len(self.nodes)), dtype=np.int32)
        self.results.add_array_property("E_by_strain", shape=(self.sim.nt, len(self.nodes), len(self.sim.pars.strain_ids)), dtype=np.int32)
        self.results.add_array_property("I_by_strain", shape=(self.sim.nt, len(self.nodes), len(self.sim.pars.strain_ids)), dtype=np.int32)
        self.results.add_array_property("potentially_paralyzed", shape=(self.sim.nt, len(self.nodes)), dtype=np.int32)
        self.results.add_array_property("paralyzed", shape=(self.sim.nt, len(self.nodes)), dtype=np.int32)
        self.results.add_array_property("new_potentially_paralyzed", shape=(self.sim.nt, len(self.nodes)), dtype=np.int32)
        self.results.add_array_property("new_paralyzed", shape=(self.sim.nt, len(self.nodes)), dtype=np.int32)
        self.results.add_array_property("pop", shape=(self.sim.nt, len(self.nodes)), dtype=np.int32)
        self.results.pop[0] = self.sim.pars.init_pop

    def __init__(self, sim):
        self._common_init(sim)
        self._initialize_results_arrays()
        self.verbose = sim.pars["verbose"] if "verbose" in sim.pars else 1

        # Initialize all agents with an exposure_timer, infection_timer, and paralysis_timer
        sim.people.add_scalar_property("exposure_timer", dtype=np.uint8, default=0)
        sim.people.exposure_timer[:] = self.pars.dur_exp(self.people.capacity)
        sim.people.add_scalar_property("infection_timer", dtype=np.uint8, default=0)
        sim.people.infection_timer[:] = self.pars.dur_inf(self.people.capacity)
        sim.people.add_scalar_property("paralysis_timer", dtype=np.uint8, default=0)
        sim.people.paralysis_timer[:] = self.pars.t_to_paralysis(self.people.capacity)

        pars = self.pars

        # logger.debug(f"Before immune initialization, we have {sim.people.count} active agents.")
        if self.verbose >= 2:
            print(f"Before immune initialization, we have {sim.people.count} active agents.")

        # -- Initialize immunity --
        if pars.init_sus_by_age is None:
            # Normalize init_immun into per-node immunity fractions
            if isinstance(pars.init_immun, float):
                immun_fracs = np.full_like(pars.init_pop, fill_value=pars.init_immun, dtype=np.float32)
            elif isinstance(pars.init_immun, list):
                immun_fracs = np.asarray(pars.init_immun, dtype=np.float32)
            elif isinstance(pars.init_immun, np.ndarray):
                immun_fracs = pars.init_immun
                assert immun_fracs.shape == pars.init_pop.shape, "init_immun must match init_pop shape"
            else:
                raise ValueError(f"Unsupported init_immun type: {type(pars.init_immun)}")

            # Loop over nodes to apply immunity
            for nid, (immun_frac, node_pop) in enumerate(zip(immun_fracs, pars.init_pop, strict=False)):
                assert 0.0 <= immun_frac <= 1.0, f"Invalid immunity fraction: {immun_frac} for node {nid}"
                num_recovered = int(immun_frac * node_pop)
                if num_recovered > 0:
                    node_indices = np.where(sim.people.node_id == nid)[0]
                    recovered_indices = np.random.choice(node_indices, size=num_recovered, replace=False)
                    sim.people.disease_state[recovered_indices] = 3
                    # Don't add to results here, since anyone with a disease_state will get counted during logging

        elif pars.init_sus_by_age is not None:
            # Initialize nodes with only susceptible population. We'll handle mortality in the VitalDynamics_ABM component
            sim.people.disease_state[:] = 0
            init_recovered = pars.init_pop - pars.init_sus
            sim.results.R[:, :] += init_recovered  # Tally here since they don't have a disease_state and won't get counted during logging

            # Account for IPV protection which prevents paralysis but not transmission
            # The subset of susceptible people who are IPV-protected is stored in the init_sus_by_age table as n_ipv_protected

            # Initialize all agents as not IPV protected
            sim.people.ipv_protected[: sim.people.count] = 0

            # Filter for age groups that actually have IPV protection (n_ipv_protected > 0)
            ipv_data = pars.init_sus_by_age[pars.init_sus_by_age["n_ipv_protected"] > 0]

            if len(ipv_data) > 0:
                # Group by node for more efficient processing
                for node in ipv_data["node_id"].unique():
                    # Get all agents in this node (filter by node once per node)
                    node_mask = sim.people.node_id[: sim.people.count] == node
                    node_agent_indices = np.where(node_mask)[0]

                    if len(node_agent_indices) == 0:
                        continue

                    # Get ages in years for all agents in this node
                    agent_ages_days = -sim.people.date_of_birth[node_agent_indices]
                    agent_ages_years = agent_ages_days / 365.0

                    # Get IPV data for this specific node
                    node_ipv_data = ipv_data[ipv_data["node_id"] == node]

                    # Apply IPV protection for each age group in this node
                    for _, row in node_ipv_data.iterrows():
                        n_ipv_protected = int(row["n_ipv_protected"])
                        age_min_yr = row["age_min_yr"]
                        age_max_yr = row["age_max_yr"]

                        # Find agents in this age group
                        age_mask = (agent_ages_years >= age_min_yr) & (agent_ages_years < age_max_yr)
                        eligible_agents = node_agent_indices[age_mask]

                        if len(eligible_agents) > 0:
                            # Sample agents to protect with IPV (without replacement)
                            n_to_protect = min(n_ipv_protected, len(eligible_agents))
                            if n_to_protect > 0:
                                protected_agents = np.random.choice(eligible_agents, size=n_to_protect, replace=False)
                                sim.people.ipv_protected[protected_agents] = 1

            # Account for mortality in the immune/recovered population which is pre-calculated in the VitalDynamics_ABM component
            if hasattr(self.results, "deaths"):
                deaths = self.results.deaths
                cum_deaths = np.cumsum(deaths, axis=0)
                self.results.R[:, :] -= cum_deaths

        else:
            raise ValueError(f"Unsupported init_immun type: {type(pars.init_immun)}")

        # --- Seed infections ---
        # This (potentially) overwrites immunity, e.g., if an individual is drawn as both immune (during immunity initialization above) and infected (below), they will be infected)
        # The specification is flexible and can handle a fixed number OR fraction
        infected_indices = []
        if isinstance(pars.init_prev, float):
            # Interpret as fraction of total population
            num_infected = int(sum(pars.init_pop) * pars.init_prev)
            infected_indices = np.random.choice(sum(pars.init_pop), size=num_infected, replace=False)
        elif isinstance(pars.init_prev, int):
            # Interpret as absolute number
            num_infected = min(pars.init_prev, sum(pars.init_pop))  # Don't exceed population
            infected_indices = np.random.choice(sum(pars.init_pop), size=num_infected, replace=False)
        elif isinstance(pars.init_prev, (list, np.ndarray)):
            # Ensure that the length of init_prev matches the number of nodes
            if len(pars.init_prev) != len(pars.init_pop):
                raise ValueError(f"Length mismatch: init_prev has {len(pars.init_prev)} entries, expected {len(pars.init_pop)} nodes.")
            # Interpret as per-node infection seeding
            node_ids = self.people.node_id[: self.people.count]
            disease_states = self.people.disease_state[: self.people.count]
            for node, prev in tqdm(
                enumerate(pars.init_prev), total=len(pars.init_prev), desc="Seeding infections in nodes", disable=self.verbose < 2
            ):
                if isinstance(prev, numbers.Real):
                    if 0 < prev < 1:
                        # interpret as a fraction
                        num_infected = int(pars.init_pop[node] * prev)
                    else:
                        # interpret as an integer count
                        num_infected = min(int(prev), pars.init_pop[node])
                else:
                    raise ValueError(f"Unsupported value in init_prev list at node {node}: {prev}")

                alive_in_node = (node_ids == node) & (disease_states >= 0)
                alive_in_node_indices = np.where(alive_in_node)[0]
                num_infections_to_draw = min(num_infected, len(alive_in_node_indices))
                infected_indices_node = np.random.choice(alive_in_node_indices, size=num_infections_to_draw, replace=False)
                infected_indices.extend(infected_indices_node)
        else:
            raise ValueError(f"Unsupported init_prev type: {type(pars.init_prev)}")
        # Create the infections
        num_infected = len(infected_indices)
        sim.people.disease_state[infected_indices] = 2

    def step(self):
        t = self.sim.t
        n_nodes = len(self.nodes)

        # Progress disease state & check for paralysis
        new_potential = np.zeros(n_nodes, dtype=np.int32)
        new_paralyzed = np.zeros(n_nodes, dtype=np.int32)
        disease_state_step_nb(
            node_id=self.people.node_id,
            n_nodes=n_nodes,
            disease_state=self.people.disease_state,
            active_count=self.people.count,
            exposure_timer=self.people.exposure_timer,
            infection_timer=self.people.infection_timer,
            potentially_paralyzed=self.people.potentially_paralyzed,
            paralyzed=self.people.paralyzed,
            ipv_protected=self.people.ipv_protected,
            paralysis_timer=self.people.paralysis_timer,
            p_paralysis=nb.float32(self.pars.p_paralysis),
            new_potential=new_potential,
            new_paralyzed=new_paralyzed,
        )
        self.results.new_potentially_paralyzed[t, :] = new_potential
        self.results.new_paralyzed[t, :] = new_paralyzed

        # --- Seed infections from seed_schedule ---
        if t in self.seed_schedule:
            for node_id, value in self.seed_schedule[t]:
                node_mask = (self.people.node_id[: self.people.count] == node_id) & (self.people.disease_state[: self.people.count] >= 0)
                candidates = np.where(node_mask)[0]
                # Handle prevalence (float) or fixed count (int)
                if isinstance(value, float):
                    n_seed = int(len(candidates) * value)
                elif isinstance(value, int):
                    n_seed = min(value, len(candidates))  # Avoid oversampling
                else:
                    raise ValueError(f"Unsupported seed value type: {type(value)}")
                if n_seed > 0:
                    selected = np.random.choice(candidates, size=n_seed, replace=False)
                    self.people.disease_state[selected] = 2  # Set to infectious regardless of current state
                    # If people were previously infected, we'll need to give them an infection timer again
                    inf_timer = self.people.infection_timer[selected]
                    inds_zero_timers = selected[np.where(inf_timer <= 0)]
                    self.sim.people.infection_timer[inds_zero_timers] = self.pars.dur_inf(len(inds_zero_timers))
                    if self.verbose >= 1:
                        print(f"[DiseaseState_ABM] t={t}: Seeded {n_seed} infections in node {node_id}")
                        # daily_infectivity = self.people.daily_infectivity[selected]
                        # inf_timer = self.people.infection_timer[selected]
                        # len(selected)
                        # daily_infectivity.min()
                        # daily_infectivity.mean()
                        # inf_timer.min()
                        # inf_timer.mean()

        # Optional early stopping rule if no cases or seed_schedule events remain
        if self.pars["stop_if_no_cases"]:
            any_exposed = np.sum(self.sim.results.E[self.sim.t - 1, :]) > 0
            any_infected = np.sum(self.sim.results.I[self.sim.t - 1, :]) > 0
            future_seeds = any(t > self.sim.t for t in self.seed_schedule)

            if not (any_exposed or any_infected or future_seeds):
                self.sim.should_stop = True

    def log(self, t):
        pass

    def plot(self, save=False, results_path=None):
        plot_total_seir_counts(self.results, save=save, results_path=results_path)
        plot_infected_by_node(self.results, self.nodes, save=save, results_path=results_path)
        plot_infected_by_node_strain(self.results, self.pars, save=save, results_path=results_path)
        plot_infected_dot_map(self.results, self.pars, self.nodes, save=save, results_path=results_path)
        plot_cum_new_exposed_paralyzed(self.results, save=save, results_path=results_path)
        plot_new_exposed_by_strain(self.results, self.pars, save=save, results_path=results_path)
        if self.pars.shp is not None:
            plot_infected_choropleth(self.results, self.pars, save=save, results_path=results_path)
            plot_infected_choropleth_by_strain(self.results, self.pars, save=save, results_path=results_path)


# This utility function is called from two different places; doesn't need to be member of
# a class
def populate_heterogeneous_values(start, end, acq_risk_out, infectivity_out, pars):
    """
    Populates acq_risk_out and infectivity_out arrays in-place using the specified
    correlation structure and parameter set.

    Parameters
    ----------
    start : int
        Start index (inclusive).
    end : int
        End index (exclusive).
    acq_risk_out : np.ndarray
        Pre-allocated array to store acquisition risk multipliers.
    infectivity_out : np.ndarray
        Pre-allocated array to store daily infectivity values.
    pars : PropertySet
        LASER parameter set with keys:
            - risk_mult_var
            - r0
            - dur_inf
            - corr_risk_inf
    """

    mean_ln = 1
    var_ln = pars.risk_mult_var
    mu_ln = np.log(mean_ln**2 / np.sqrt(var_ln + mean_ln**2))
    sigma_ln = np.sqrt(np.log(var_ln / mean_ln**2 + 1))
    mean_gamma = pars.r0 / np.mean(pars.dur_inf(1000))
    shape_gamma = 1
    scale_gamma = max(mean_gamma / shape_gamma, 1e-10)

    rho = pars.corr_risk_inf
    cov_matrix = np.array([[1, rho], [rho, 1]])
    L = np.linalg.cholesky(cov_matrix)

    logger.info("FIXME: This chunk of code to initialize acq_risk_out and infectivity_out is know to be slow right now.")
    BATCH_SIZE = 1_000_000
    for batch_start in range(start, end, BATCH_SIZE):
        batch_end = min(batch_start + BATCH_SIZE, end)
        b_n = batch_end - batch_start

        z = np.random.normal(size=(b_n, 2))
        z_corr = z @ L.T

        if pars.individual_heterogeneity:
            acq_risk_out[batch_start:batch_end] = np.exp(mu_ln + sigma_ln * z_corr[:, 0])
            infectivity_out[batch_start:batch_end] = stats.gamma.ppf(stats.norm.cdf(z_corr[:, 1]), a=shape_gamma, scale=scale_gamma)
        else:
            acq_risk_out[batch_start:batch_end] = 1.0
            infectivity_out[batch_start:batch_end] = mean_gamma


@nb.njit((nb.int16[:], nb.int8[:], nb.int8[:], nb.int8[:], nb.int8[:], nb.int32, nb.int32, nb.int32), parallel=True, nogil=True)
def count_SEIRP(node_id, disease_state, strain, potentially_paralyzed, paralyzed, n_nodes, n_strains, n_people):
    """
    Go through each person exactly once and increment counters for their node and strain.

    node_id:        array of node IDs for each individual
    disease_state:  array storing each person's disease state (-1=dead/inactive, 0=S, 1=E, 2=I, 3=R)
    strain:         array of strain IDs for each individual
    potentially_paralyzed: array (0 or 1) if the person is potentially paralyzed
    paralyzed:      array (0 or 1) if the person is paralyzed
    n_nodes:        total number of nodes
    n_strains:      total number of strains

    Returns: S, E, I, R, E_by_strain, I_by_strain, potentially_paralyzed, paralyzed where:
        S, E, I, R, potentially_paralyzed, paralyzed have shape (n_nodes,)
        E_by_strain, I_by_strain have shape (n_nodes, n_strains)
    """

    n_threads = nb.get_num_threads()
    S = np.zeros((n_threads, n_nodes), dtype=np.int32)
    E_by_strain = np.zeros((n_threads, n_nodes, n_strains), dtype=np.int32)
    I_by_strain = np.zeros((n_threads, n_nodes, n_strains), dtype=np.int32)
    R = np.zeros((n_threads, n_nodes), dtype=np.int32)
    POTP = np.zeros((n_threads, n_nodes), dtype=np.int32)
    P = np.zeros((n_threads, n_nodes), dtype=np.int32)

    # Single pass over the entire population
    for i in nb.prange(n_people):
        if disease_state[i] >= 0:  # Only count those who are alive
            nd = node_id[i]
            ds = disease_state[i]
            st = strain[i]
            tid = nb.get_thread_id()

            if ds == 0:  # Susceptible
                S[tid, nd] += 1
            elif ds == 1:  # Exposed
                E_by_strain[tid, nd, st] += 1
            elif ds == 2:  # Infected
                I_by_strain[tid, nd, st] += 1
            elif ds == 3:  # Recovered
                R[tid, nd] += 1

            # Check paralyzed
            if potentially_paralyzed[i] == 1:
                POTP[tid, nd] += 1
            if paralyzed[i] == 1:
                P[tid, nd] += 1

    # Sum across threads and strains where needed
    S_final = S.sum(axis=0)
    E_by_strain_final = E_by_strain.sum(axis=0)
    I_by_strain_final = I_by_strain.sum(axis=0)
    R_final = R.sum(axis=0)
    POTP_final = POTP.sum(axis=0)
    P_final = P.sum(axis=0)

    # Sum across strains for backward compatibility
    E_final = E_by_strain_final.sum(axis=1)
    I_final = I_by_strain_final.sum(axis=1)

    # return S, E, I, R, E_by_strain, I_by_strain, potentially_paralyzed, paralyzed
    return (
        S_final,
        E_final,
        I_final,
        R_final,
        E_by_strain_final,
        I_by_strain_final,
        POTP_final,
        P_final,
    )


@nb.njit(parallel=True)
def tx_step_prep_nb(
    num_nodes,
    num_people,
    n_strains,
    strains,
    strain_r0_scalars,
    disease_states,
    node_ids,
    daily_infectivity,  # per agent infectivity/shedding (heterogeneous)
    risks,  # per agent susceptibility (heterogeneous)
):
    # Step 1: Use parallelized loop to obtain per node sums or counts of:
    #  - exposure (susceptibility/node)
    #  - susceptible individuals (count/node)
    #  - beta (infectivity/node)
    tl_beta_by_node_strain = np.zeros((nb.get_num_threads(), num_nodes, n_strains), dtype=np.float32)
    # tl_beta_by_node = np.zeros((nb.get_num_threads(), num_nodes), dtype=np.float32)
    tl_exposure_by_node = np.zeros((nb.get_num_threads(), num_nodes), dtype=np.float32)
    tl_sus_by_node = np.zeros((nb.get_num_threads(), num_nodes), dtype=np.int32)
    for i in nb.prange(num_people):
        state = disease_states[i]
        tid = nb.get_thread_id()
        strain = strains[i]
        nid = node_ids[i]
        if state == 0:
            tl_exposure_by_node[tid, nid] += risks[i]
            tl_sus_by_node[tid, nid] += 1
        if state == 2:
            tl_beta_by_node_strain[tid, nid, strain] += daily_infectivity[i] * strain_r0_scalars[strain]
    exposure_by_node = tl_exposure_by_node.sum(axis=0)  # Sum across threads
    sus_by_node = tl_sus_by_node.sum(axis=0)  # Sum across threads
    beta_by_node_strain_pre = tl_beta_by_node_strain.sum(axis=0)  # Sum across threads
    beta_by_node_strain = beta_by_node_strain_pre.copy()  # Copy to avoid modifying the original

    return beta_by_node_strain, exposure_by_node, sus_by_node


@nb.njit(parallel=True)
def tx_infect_nb(
    num_nodes,
    num_people,
    num_strains,
    sus_by_node,
    node_ids,
    strain,
    disease_state,
    sus_indices_storage,
    sus_probs_storage,
    risks,
    prob_exp_by_node_strain,
    n_exposures_to_create_by_node_strain,  # shape: (num_nodes, num_strains)
):
    """
    Parallelizes over nodes, computing a CDF for each node's susceptible population.
    Selects unique indices via weighted sampling, and allocates them to strains based on relative FOI.
    """

    # Susceptible agents in a node are _not_ necessarily contiguous in the array because
    #   a) disease dynamics (some E, I, and R) and
    #   b) vital dynamics (some dead/inactive)
    # So we need to create a mapping, in contiguous memory, of all the susceptible agents for a (each) node
    # We also need the heterogeneous susceptibility (risks) for each susceptible agent

    # If there are, e.g., [50, 20, 18, 91] susceptibles in each node, we "reserve" that many slots in sus_indices
    # and sus_probs by setting the offsets for each node to [0, 50, 70, 88]. I.e., the indices of susceptible agents
    # for node 0 start at sus_indices[0], node 1 at sus_indices[50], etc.
    # Then we track how many slots we have used with next_index which we increment as we fill in the slots.

    # At the end, the first 50 entries of sus_indices will have the indices of the susceptible agents in node 0,
    # the next 20 will have the indices of the susceptible agents in node 1, etc.
    # The values in sus_probs will be the susceptibility of each of those agents.

    # If later we want to access or process the susceptible agents in node 2 (and we do want), for example,
    #  we can do so by using
    #   sus_indices[offsets[2]:offsets[2] + sus_by_node[2]] (sus_indices[70:88]) and
    #   sus_probs[offsets[2]:offsets[2] + sus_by_node[2]] (sus_probs[70:88]).

    offsets = np.zeros(num_nodes, dtype=np.int32)
    offsets[1:] = sus_by_node[:-1].cumsum()
    next_index = np.empty(num_nodes, dtype=np.int32)
    next_index[:] = offsets
    total_exposures_by_node = n_exposures_to_create_by_node_strain.sum(axis=1)  # shape: [num_nodes]
    for i in range(num_people):
        nid = node_ids[i]
        if (total_exposures_by_node[nid] > 0) and (disease_state[i] == 0):
            idx = next_index[nid]
            sus_indices_storage[idx] = i
            sus_probs_storage[idx] = risks[i]  # base susceptibility, will be scaled by strain FOI later
            next_index[nid] = idx + 1

    already_exposed = np.zeros(num_people, dtype=nb.boolean)  # global per-person flag to prevent double infection
    n_new_exposures = np.zeros((num_nodes, num_strains), dtype=np.int32)

    for node in nb.prange(num_nodes):
        # Calculate total exposures needed for this node across all strains
        total_exposures_needed = n_exposures_to_create_by_node_strain[node, :].sum()
        if total_exposures_needed <= 0:
            continue

        # Get and check count of susceptible agents in _this_ node
        sus_count = sus_by_node[node]
        if sus_count == 0:
            continue

        offset = offsets[node]  # offset of the first susceptible agent in this node
        sus_indices = sus_indices_storage[offset : offset + sus_count]  # indices of the susceptible agents in this node
        base_probs = sus_probs_storage[offset : offset + sus_count]  # base probabilities for susceptible agents in this node

        # Calculate total FOI for this node (sum across all strains)
        total_foi = prob_exp_by_node_strain[node, :].sum()
        if total_foi <= 0:
            continue

        # Scale base probabilities by total FOI for unique selection
        scaled_probs = base_probs * total_foi

        # Choose unique indices from susceptible population using weighted sampling
        n_uniq = 0  # How many unique indices have we selected so far
        p = scaled_probs.copy()  # working copy of probabilities
        size = min(total_exposures_needed, sus_count)  # can't expose more than available susceptibles

        selected_indices = np.empty(size, dtype=np.int32)  # store selected indices

        while n_uniq < size:
            # Weighted random sampling with unique selection
            # The magic is here with the random probes, the cumulative sum of the weights,
            # which effectively makes each index scaled by its weight,
            # and the binary search to find the indices.

            # Easy example, imagine two susceptible individuals, one with p=0.1 and one with p=0.9
            # If we draw a random number x in [0..1), we can find the index of the individual
            # that will be exposed by searching for the index of the first element in the cumulative
            # sum of the weights that is greater than x, which is much more likely to be the second
            # individual than the first.
            x = np.random.rand(size - n_uniq)  # Random values for sampling [0..1)
            cdf = np.cumsum(p)  # cumsum of weights for searching
            if cdf[-1] <= 0:  # exit early if no susceptibles remaining
                break

            # Binary search for indices, modify x to be in [0..cdf[-1])
            indices = np.searchsorted(cdf, x * cdf[-1], side="right")
            indices = np.unique(indices)  # ensure unique indices only

            # Store the selected indices
            n_selected = min(indices.size, size - n_uniq)
            selected_indices[n_uniq : n_uniq + n_selected] = indices[:n_selected]
            n_uniq += n_selected

            if n_uniq < size:  # if we haven't selected enough unique indices, we need to retry
                p[indices] = 0.0  # set the probabilities for the selected indices to zero

                # Now allocate the selected individuals to strains based on relative FOI
        if n_uniq > 0:
            # Calculate strain probabilities for allocation
            strain_probs = prob_exp_by_node_strain[node, :] / total_foi

            # Allocate each selected individual to a strain
            for i in range(n_uniq):
                person_idx = sus_indices[selected_indices[i]]
                if not already_exposed[person_idx] and disease_state[person_idx] == 0:
                    # Randomly assign strain based on relative FOI
                    r = np.random.rand()
                    cumulative_prob = 0.0
                    assigned_strain = 0
                    for s in range(num_strains):
                        cumulative_prob += strain_probs[s]
                        if r < cumulative_prob:
                            assigned_strain = s
                            break

                    # Expose the individual
                    disease_state[person_idx] = 1
                    strain[person_idx] = assigned_strain
                    already_exposed[person_idx] = True
                    n_new_exposures[node, assigned_strain] += 1

    return n_new_exposures


class Transmission_ABM:
    def __init__(self, sim):
        self.sim = sim
        self.people = sim.people
        self.nodes = np.arange(len(sim.pars.init_pop))
        self.pars = sim.pars
        self.results = sim.results
        self.verbose = sim.pars["verbose"] if "verbose" in sim.pars else 1

        # Stash the R0 scaling factor
        self.r0_scalars = np.array(self.pars.r0_scalars)

        self._initialize_people_fields()
        self._initialize_common()

        return

    @classmethod
    def init_from_file(cls, sim):
        """Alternative constructor for loading from file without resetting people."""
        instance = cls.__new__(cls)
        instance.sim = sim
        instance.people = sim.people
        instance.nodes = np.arange(len(sim.pars.init_pop))
        instance.pars = sim.pars
        instance.results = sim.results
        instance.r0_scalars = instance.pars.r0_scalars
        instance.verbose = sim.pars["verbose"] if "verbose" in sim.pars else 1

        # This is our solution for getting daily_infectivity values aligned with pars.R0 when loading existing pop
        new_r0 = sim.pars.r0
        if new_r0 != sim.pars.old_r0:
            infectivity_scalar = new_r0 / sim.pars.old_r0
            sim.people.daily_infectivity *= infectivity_scalar  # seem fast enough

        instance._initialize_common()
        return instance

    def _initialize_people_fields(self):
        """Initialize individual-level transmission properties."""

        count = getattr(self.people, "true_capacity", self.people.capacity)

        # Record new exposure counts aka incidence
        # Pretty sure this code from after merge belongs somewhere else. This is NOT for init_from_file. Think...
        # self.sim.results.add_array_property("new_exposed", shape=(self.sim.nt, len(self.nodes)), dtype=np.int32)

        # Pre-compute individual risk of acquisition and infectivity with correlated sampling
        # Step 0: Add properties to people
        self.people.add_scalar_property(
            "acq_risk_multiplier", dtype=np.float32, default=1.0
        )  # Individual-level acquisition risk multiplier (multiplied by base probability for an agent becoming infected)
        self.people.add_scalar_property(
            "daily_infectivity", dtype=np.float32, default=1.0
        )  # Individual daily infectivity (e.g., number of exposures generated per day in a fully susceptible population; mean = R0/dur_inf = 14/24)

        # Step 4: Transform normal variables into target distributions
        # Set individual heterogeneity properties
        populate_heterogeneous_values(0, count, self.people.acq_risk_multiplier, self.people.daily_infectivity, self.pars)
        # z = np.random.normal(size=(n, 2)) @ L.T

    def _initialize_common(self):
        """Initialize shared network and timers."""
        # Compute the infection migration network
        self.sim.results.add_vector_property("network", length=len(self.sim.nodes), dtype=np.float32)
        self.network = self.sim.results.network
        init_pops = self.sim.pars.init_pop
        # Get the distance matrix
        logger.info("This network calc is a little slow too...")
        if self.sim.pars.distances is not None:
            dist_matrix = self.sim.pars.distances
        else:
            # Calculate the distance matrix based on the Haversine formula
            node_lookup = self.sim.pars.node_lookup
            n_nodes = len(self.sim.nodes)
            node_ids = sorted(node_lookup.keys())
            node_lookup = self.sim.pars.node_lookup
            lats = np.array([node_lookup[i]["lat"] for i in node_ids])
            lons = np.array([node_lookup[i]["lon"] for i in node_ids])
            dist_matrix = np.zeros((n_nodes, n_nodes))
            epsilon = 1
            for i in range(n_nodes):
                for j in range(i + 1, n_nodes):  # Only compute upper triangle
                    d = distance(lats[i], lons[i], lats[j], lons[j])
                    if d == 0:
                        print(f"WARNING: Distance between nodes {i} and {j} is 0. Replacing with {epsilon}")
                        d = epsilon
                    dist_matrix[i, j] = d
                    dist_matrix[j, i] = d  # Mirror to lower triangle
        # Setup the network
        logger.info("END of slow network calc.")
        if self.pars.migration_method.lower() == "gravity":
            k, a, b, c = (
                self.pars.gravity_k * 10 ** (self.pars.gravity_k_exponent),
                self.pars.gravity_a,
                self.pars.gravity_b,
                self.pars.gravity_c,
            )
            self.network = gravity(init_pops, dist_matrix, k, a, b, c)
            self.network /= np.power(init_pops.sum(), c)  # Normalize
        elif self.pars.migration_method.lower() == "radiation":
            k = self.pars.radiation_k
            self.network = radiation(init_pops, dist_matrix, k, include_home=False)
        else:
            raise ValueError(f"Unknown migration method: {self.pars.migration_method}")
        # Normalize so that each row sums to a max of max_migr_frac, else uses the unnormalized values
        self.network = row_normalizer(self.network, self.pars.max_migr_frac)

        self.beta_sum_time = 0
        self.spatial_beta_time = 0
        self.seasonal_beta_time = 0
        self.probs_time = 0
        self.calc_ni_time = 0
        self.do_ni_time = 0

        self.sim.results.add_array_property(
            "new_exposed", shape=(self.sim.nt, len(self.nodes)), dtype=np.int32
        )  # Includes all exposures (transmission + SIA)
        self.sim.results.add_array_property(
            "new_exposed_by_strain", shape=(self.sim.nt, len(self.nodes), len(self.pars.strain_ids)), dtype=np.int32
        )  # Includes all exposures (transmission + SIA)

        self.people.add_scalar_property("sus_indices", dtype=np.int32, default=0)
        self.people.add_scalar_property("sus_probs", dtype=np.float32, default=0.0)

        self.step_stats = TimingStats()

        return

    def step(self):
        # Manual debugging of transmission
        if self.verbose >= 3:
            logger.info(f"TIMESTEP: {self.sim.t}")

        with self.step_stats.start("Part 1"):
            # 1) Stash variables for later use
            strain = self.people.strain[: self.people.count]
            strain_r0_scalars = np.array(list(self.pars.strain_r0_scalars.values()))
            disease_state = self.people.disease_state[: self.people.count]
            node_ids = self.people.node_id[: self.people.count]
            infectivity = self.people.daily_infectivity[: self.people.count]
            risk = self.people.acq_risk_multiplier[: self.people.count]
            num_nodes = len(self.nodes)
            num_people = self.sim.people.count
            n_strains = len(self.pars.strain_ids)
            node_seeding_zero_inflation = self.sim.pars.node_seeding_zero_inflation
            node_seeding_dispersion = self.sim.pars.node_seeding_dispersion

            # Manual validation
            if self.verbose >= 3:
                n_infected = []
                for node in self.sim.nodes:
                    # num_alive = np.sum((node_ids == node) & (disease_state >= 0)) + self.sim.results.R[self.sim.t][node]
                    num_susceptibles = np.sum((node_ids == node) & (disease_state == 0))
                    n_I_node = np.sum((node_ids == node) & (disease_state == 2))
                    n_infected.append(n_I_node)
                n_infected = np.array(n_infected)
                exp_node_beta_sums = n_infected * self.sim.pars.r0 / np.mean(self.sim.pars.dur_inf(1000))
                logger.info(f"Expected node beta sums: {fmt(exp_node_beta_sums, 2)}")

        with self.step_stats.start("Part 2"):
            # 2) Compute force of infection, scale by seasonality and geographic scalars, and compute the number of new exposures
            beta_seasonality = lp.get_seasonality(self.sim)
            beta_by_node_strain, exposure_by_node, sus_by_node = tx_step_prep_nb(
                num_nodes,
                num_people,
                n_strains,
                strain,
                strain_r0_scalars,
                disease_state,
                node_ids,
                infectivity,
                risk,
            )

        with self.step_stats.start("Part 2b"):
            # Step 2: Compute the force of infection for each node accounting for immigration and emigration.
            # network is a square matrix where network[i, j] is the migration fraction from node i to node j.
            # beta_by_node_strain is a vector where beta_by_node_strain[i] is the contagion/transmission rate for node i.
            # Save a copy before distributing infectivity to know which nodes have zero local infectivity.
            beta_by_node_strain_pre = beta_by_node_strain.copy()
            # This formulation, (beta * network.T).T, returns transfer so transfer[i, j] is the contagion transferred from node i to node j
            for s in range(n_strains):
                transfer = (beta_by_node_strain[:, s] * self.network.T).T  # beta_j * network_ij
                # sum(axis=0) sums each column, i.e., _incoming_ contagion to each node
                # sum(axis=1) sums each row, i.e., _outgoing_ contagion from each node
                beta_by_node_strain[:, s] += transfer.sum(axis=0) - transfer.sum(axis=1)  # Add incoming, subtract outgoing

            # Step 3: Scale by seasonality and R0 scalars
            beta_by_node_strain = beta_by_node_strain * beta_seasonality * self.r0_scalars[:, np.newaxis]

            # Step 4: Compute the exposure rate for each node
            alive_counts = self.results.pop[self.sim.t]
            per_agent_exp_rate = beta_by_node_strain / np.maximum(
                alive_counts[:, np.newaxis], 1
            )  # convert total FOI to per-agent exposure rate
            prob_exp_by_node_strain = 1 - np.exp(-per_agent_exp_rate)  # convert rate to probability of exposure

            # Ensure probabilities are non-negative (handle any remaining numerical issues)
            prob_exp_by_node_strain = np.maximum(prob_exp_by_node_strain, 0)

            # Debug: Check for negative values and log them
            negative_mask = prob_exp_by_node_strain < 0
            if np.any(negative_mask):
                logger.warning(f"Negative prob_exp_by_node_strain detected at timestep {self.sim.t}")
                logger.warning(f"Negative values: {prob_exp_by_node_strain[negative_mask]}")
                logger.warning(f"Corresponding per_agent_exp_rate: {per_agent_exp_rate[negative_mask]}")
                logger.warning(f"Corresponding beta_by_node_strain: {beta_by_node_strain[negative_mask]}")
                logger.warning(f"Corresponding alive_counts: {alive_counts[np.any(negative_mask, axis=1)]}")

            total_exposure_prob_per_node = prob_exp_by_node_strain.sum(axis=1)  # Total prob of exposure per node (sum across all strains)
            expected_exposures_per_node = exposure_by_node * total_exposure_prob_per_node  # Expected exposures per node

            # Step 5: Compute the number of new exposures per node, by strain
            n_exposures_to_create_by_node_strain = np.zeros_like(prob_exp_by_node_strain, dtype=np.int32)  # shape: (n_nodes, n_strains)

            for n in range(num_nodes):
                exposure = expected_exposures_per_node[n]  # scalar expected total exposure in node n
                if exposure < 0:
                    # If exposure is negative, set to 0 and print a warning
                    sc.printred(f"Warning: exposure_by_node[{n}] is negative: {exposure_by_node[n]}. Setting to 0.")
                    sc.printred(f"beta_by_node_strain_pre[{n}] is {beta_by_node_strain_pre[n]}")
                    sc.printred(f"alive_counts[{n}] is {alive_counts[n]}")
                    sc.printred(f"per_agent_exp_rate[{n}] is {per_agent_exp_rate[n]}")
                    exposure = 0

                if exposure == 0:
                    total_exposures_to_create = 0

                elif np.sum(beta_by_node_strain_pre[n]) == 0:
                    # If node has no local transmission, apply zero-inflated NB
                    if node_seeding_zero_inflation >= 1.0:
                        total_exposures_to_create = 0
                    else:
                        desired_mean = exposure / (1 - node_seeding_zero_inflation)
                        r = max(1, int(np.round(node_seeding_dispersion)))
                        p = r / (r + desired_mean)

                        if np.random.rand() < node_seeding_zero_inflation:
                            total_exposures_to_create = 0
                        else:
                            total_exposures_to_create = np.random.negative_binomial(r, p)

                else:
                    # If node has local transmission, sample from Poisson
                    total_exposures_to_create = np.random.poisson(exposure)

                # Strain allocation
                if total_exposures_to_create > 0:
                    total_prob = total_exposure_prob_per_node[n]
                    if total_prob > 0:
                        strain_probs = prob_exp_by_node_strain[n] / total_prob
                    else:
                        strain_probs = np.zeros(n_strains)

                    n_exposures_to_create_by_node_strain[n] = np.random.multinomial(total_exposures_to_create, strain_probs)

            # Manual validation
            if self.verbose >= 3:
                logger.info(f"beta_seasonality: {fmt(beta_seasonality, 2)}")
                logger.info(f"R0 scalars: {fmt(self.r0_scalars, 2)}")
                logger.info(f"beta: {fmt(beta_by_node_strain, 2)}")
                logger.info(f"Total beta: {fmt(beta_by_node_strain.sum(), 2)}")
                logger.info(f"Alive counts: {fmt(alive_counts, 2)}")
                logger.info(f"Base prob infection: {fmt(prob_exp_by_node_strain, 2)}")
                logger.info(f"Exp inf (sans acq risk): {fmt(num_susceptibles * prob_exp_by_node_strain, 2)}")
                disease_state_pre_infect = disease_state.copy()  # Copy before infection

        with self.step_stats.start("Part 3"):
            # 3) Distribute new exposures
            new_exposed_by_node_strain = tx_infect_nb(
                num_nodes,
                num_people,
                n_strains,
                sus_by_node,
                node_ids,
                strain,
                disease_state,
                self.people.sus_indices,
                self.people.sus_probs,
                risk,
                prob_exp_by_node_strain,
                n_exposures_to_create_by_node_strain,
            )
            self.sim.results.new_exposed[self.sim.t, :] += new_exposed_by_node_strain.sum(
                axis=1
            )  # Add here b/c we're also counting SIA exposures
            self.sim.results.new_exposed_by_strain[self.sim.t, :, :] += (
                new_exposed_by_node_strain  # Add here b/c we're also counting SIA exposures
            )

            # Manual validation
            if self.verbose >= 3:
                logger.info(f"exposure_by_node: {fmt(exposure_by_node, 2)}")
                logger.info(f"Expected new exposures: {n_exposures_to_create_by_node_strain}")
                logger.info(f"Observed new exposures: {new_exposed_by_node_strain}")
                total_expected = np.sum(expected_exposures_per_node)
                tot_poisson_draw = np.sum(n_exposures_to_create_by_node_strain)
                # Check the number of people that are newly exposed
                num_new_exposed = np.sum(disease_state == 1) - np.sum(disease_state_pre_infect == 1)
                logger.info(
                    f"Tot exp exposures: {total_expected:.2f}, Total pois draw: {tot_poisson_draw}, Tot realized exposures: {num_new_exposed}"
                )

        if self.sim.t == self.sim.nt - 1:
            self.step_stats.log(logger)

        return

    def log(self, t):
        # Get the counts for each node in one pass
        S_counts, E_counts, I_counts, R_counts, E_by_strain_counts, I_by_strain_counts, POTP_counts, P_counts = count_SEIRP(
            node_id=self.people.node_id,
            disease_state=self.people.disease_state,
            strain=self.people.strain,
            potentially_paralyzed=self.people.potentially_paralyzed,
            paralyzed=self.people.paralyzed,
            n_nodes=np.int32(len(self.nodes)),
            n_strains=np.int32(len(self.pars.strain_ids)),
            n_people=np.int32(self.people.count),
        )

        # Store them in results
        self.results.S[t, :] = S_counts
        self.results.E[t, :] = E_counts  # Already summed across strains
        self.results.I[t, :] = I_counts  # Already summed across strains
        self.results.E_by_strain[t, :, :] = E_by_strain_counts  # Store strain-specific counts
        self.results.I_by_strain[t, :, :] = I_by_strain_counts  # Store strain-specific counts
        # Note that we add to existing non-zero EULA values for R
        self.results.R[t, :] += R_counts
        self.results.potentially_paralyzed[t, :] = POTP_counts
        self.results.paralyzed[t, :] = P_counts

        if self.verbose >= 3:
            logger.info(f"Exposed logged at end of timestep: {self.results.E[t, :]}")
            logger.info("")

    def plot(self, save=False, results_path=""):
        plot_network(self.network, save=save, results_path=results_path)


@nb.njit(parallel=True, cache=False)
def sample_dobs(samples, bin_min_age_days, bin_max_age_days, dobs):
    for i in nb.prange(len(samples)):
        dobs[i] = -np.random.randint(bin_min_age_days[samples[i]], bin_max_age_days[samples[i]])

    return


def pbincounts(bins, num_nodes, weights):
    tl_weights = np.zeros((nb.get_num_threads(), num_nodes), dtype=np.float32)
    tl_counts = np.zeros((nb.get_num_threads(), num_nodes), dtype=np.int32)
    nb_bincounts(bins, len(bins), weights, tl_counts, tl_weights)

    return tl_counts.sum(axis=0), tl_weights.sum(axis=0)


# Version of utils.bincount the does two bincounts at once
@nb.njit(parallel=True, cache=False)
def nb_bincounts(bins, num_indices, weights, tl_counts, tl_weights):
    for i in nb.prange(num_indices):
        bidx = bins[i]
        tidx = nb.get_thread_id()
        tl_counts[tidx, bidx] += 1
        tl_weights[tidx, bidx] += weights[i]

    return


class VitalDynamics_ABM:
    def __init__(self, sim):
        self._common_init(sim)
        self._initialize_ages_and_births()
        self._initialize_deaths()
        self._initialize_birth_rates()

    @classmethod
    def init_from_file(cls, sim):
        """Minimal constructor for bootstrapped model state."""
        self = cls.__new__(cls)
        self._common_init(sim)
        self._initialize_birth_results_if_needed()
        self._initialize_birth_rates()
        cumulative_deaths = lp.create_cumulative_deaths(np.sum(self.pars.init_pop), max_age_years=100)
        self.death_estimator = KaplanMeierEstimator(cumulative_deaths)
        return self

    def _common_init(self, sim):
        self.sim = sim
        self.people = sim.people
        self.nodes = sim.nodes
        self.results = sim.results
        self.pars = sim.pars
        self.step_size = self.pars.step_size_VitalDynamics_ABM
        self.verbose = sim.pars["verbose"] if "verbose" in sim.pars else 1

    def _initialize_ages_and_births(self):
        pars = self.pars
        self.people.add_scalar_property("date_of_birth", dtype=np.int32, default=-1)

        # --- Initialize ages & births ---
        if pars.init_sus_by_age is not None:
            # If we're initializing only susceptibles, we need to sample from the init_sus_by_age table for each node
            for node in self.nodes:
                pyramid = pars.init_sus_by_age[pars.init_sus_by_age["node_id"] == node]
                pyramid = pyramid.reset_index(drop=True)
                sampler = AliasedDistribution(pyramid["n_susceptible"])
                samples = sampler.sample(pars.init_sus[node])
                bin_min_age_days = (pyramid["age_min_yr"] * 365).astype(int).to_numpy()
                bin_max_age_days = (pyramid["age_max_yr"] * 365).astype(int).to_numpy()

                # Initialize ages
                mask = np.zeros(len(samples), dtype=bool)
                ages = np.zeros(len(samples), dtype=np.int32)

                for i in range(len(pyramid)):
                    mask[:] = samples == i
                    count = mask.sum()
                    if count > 0:
                        ages[mask] = np.random.randint(bin_min_age_days[i], bin_max_age_days[i], size=count)
                ages[ages <= 0] = 1
                node_mask = self.people.node_id[: self.people.count] == node
                self.people.date_of_birth[np.where(node_mask)[0]] = -ages

        else:
            # If we're initializing the entire population, we need to sample ages from the age pyramid
            pyramid = load_pyramid_csv(pars.age_pyramid_path)
            MINCOL = 0
            MAXCOL = 1
            MCOL = 2
            FCOL = 3
            sampler = AliasedDistribution(pyramid[:, MCOL] + pyramid[:, FCOL])  # using the male population in this example
            samples = sampler.sample(self.people.count)
            bin_min_age_days = pyramid[:, MINCOL] * 365  # minimum age for bin, in days (include this value)
            bin_min_age_days = np.maximum(bin_min_age_days, 1)  # No one born on day 0
            bin_max_age_days = (pyramid[:, MAXCOL] + 1) * 365  # maximum age for bin, in days (exclude this value)
            mask = np.zeros(self.people.count, dtype=bool)
            ages = np.zeros(self.people.count, dtype=np.int32)

            for i in range(len(pyramid)):
                mask[:] = samples == i
                ages[mask] = np.random.randint(bin_min_age_days[i], bin_max_age_days[i], mask.sum())

            ages[ages == 0] = 1
            self.people.date_of_birth[: self.people.count] = -ages

    def _initialize_deaths(self):
        pars = self.pars
        if pars.cbr is not None:
            self.results.add_array_property("births", shape=(self.sim.nt, len(self.nodes)), dtype=np.int32)
            self.results.add_array_property("deaths", shape=(self.sim.nt, len(self.nodes)), dtype=np.int32)
            self.people.add_scalar_property("date_of_death", dtype=np.int32, default=0)

            cumulative_deaths = lp.create_cumulative_deaths(np.sum(pars.init_pop), max_age_years=100)
            self.death_estimator = KaplanMeierEstimator(cumulative_deaths)

            # Only compute lifespans if date_of_birth was initialized
            if "date_of_birth" in self.people.__dict__:
                ages = -self.people.date_of_birth[: self.people.count]
                lifespans = self.death_estimator.predict_age_at_death(ages, max_year=100)
                dods = lifespans - ages
                self.people.date_of_death[: self.people.count] = dods

                # sim.death_estimator = KaplanMeierEstimator(cumulative_deaths)
                # lifespans = sim.death_estimator.predict_age_at_death(-dobs, max_year=100)

                # # Set pars.life_expectancies to mean lifespans by node.
                # # This is just to support placeholder mortality premodeling for EULAs.
                # # Would move this code block to EULA section but we've got lifespans here.

                # num_nodes = len(self.nodes)
                # node_ids = sim.people.node_id[: sim.people.count]
                # counts, weighted_sums = pbincounts(node_ids, num_nodes, lifespans)
                # weighted_sums /= 365  # Convert to years

                # # Map unique_nodes to their computed life expectancies (safely handle divide-by-zero)
                # life_expectancies = np.zeros_like(weighted_sums)
                # where = counts > 0
                # with np.errstate(divide="ignore", invalid="ignore"):
                #     np.divide(weighted_sums, counts, out=life_expectancies, where=where)
                # pars.life_expectancies = life_expectancies

                # dods = sim.people.date_of_death[: sim.people.count]
                # dods[:] = dobs
                # dods += lifespans

                # Compute life expectancies per node
                node_ids = self.people.node_id[: self.people.count]
                _, indices = np.unique(node_ids, return_inverse=True)
                weighted = np.bincount(indices, weights=lifespans / 365)
                counts = np.bincount(indices)

                n_nodes = len(self.nodes)
                life_expectancies = np.zeros(n_nodes)
                with np.errstate(divide="ignore", invalid="ignore"):
                    mean_lifespans = np.divide(weighted, counts, out=np.zeros_like(weighted), where=counts > 0)
                life_expectancies[: len(mean_lifespans)] = mean_lifespans
                pars.life_expectancies = life_expectancies

            if pars.init_sus_by_age is not None:
                # If we're only initializing susceptibles, we need to account for mortality in the immune/recovered population
                df = pars.init_sus_by_age
                # Step 1: Compute average age per bin (in years)
                df["avg_age_yr"] = (df["age_min_yr"] + df["age_max_yr"]) / 2  # Compute average age in years
                # Step 2: Use node-level life expectancy to compute expected remaining life
                df["life_expectancy_yr"] = df["node_id"].map(lambda nid: pars.life_expectancies[nid])
                df["remaining_life_yr"] = np.maximum(df["life_expectancy_yr"] - df["avg_age_yr"], 1.0)  # Prevent div by 0
                # Step 3: Estimate daily mortality rate per bin (1 / expected remaining lifespan in days)
                df["daily_mortality_rate"] = 1 / (df["remaining_life_yr"] * 365)
                # Step 4: Estimate deaths per timestep per bin
                df["expected_deaths_per_day"] = df["n_immune"] * df["daily_mortality_rate"]
                # Step 5: Compute deaths by node
                deaths_by_node = df.groupby("node_id")["expected_deaths_per_day"].sum().to_numpy()
                T = self.results.deaths.shape[0]
                expected_deaths = np.outer(np.ones(T), deaths_by_node)  # shape = [T, num_nodes]
                self.results.deaths += np.random.poisson(expected_deaths)
                # Set deaths on day 0 to 0 since we're not running vital dynamics on day 0, only recording the initial states
                self.results.deaths[0, :] = 0

    def _initialize_birth_rates(self):
        pars = self.pars
        self.birth_rate = np.zeros(len(self.nodes))
        if pars.cbr is not None:
            if isinstance(pars.cbr, (float, int)) or len(pars.cbr) == 1:
                self.birth_rate[:] = pars.cbr[0] / (365 * 1000)
            else:
                self.birth_rate[:] = np.array(pars.cbr) / (365 * 1000)

    def _initialize_birth_results_if_needed(self):
        """For bootstrapped sims, add result arrays if not already present."""
        if "births" not in self.results.__dict__:
            self.results.add_array_property("births", shape=(self.sim.nt, len(self.nodes)), dtype=np.int32)
        if "deaths" not in self.results.__dict__:
            self.results.add_array_property("deaths", shape=(self.sim.nt, len(self.nodes)), dtype=np.int32)

        return

    def step(self):
        t = self.sim.t
        if t % self.step_size != 0:
            # Returning from VD step without doing anything except we need to store the new pop
            # no births or deaths this cycle.
            self.results.pop[t, :] = self.results.pop[t - 1, :]
            return

        # 1) Get vital statistics - alive and newly deceased
        num_nodes = len(self.nodes)
        tl_dying = np.zeros((nb.get_num_threads(), num_nodes), dtype=np.int32)
        deaths_count_by_node = np.zeros(num_nodes, dtype=np.int32)
        get_deaths(
            num_nodes,
            self.people.count,
            self.people.disease_state,
            self.people.node_id,
            self.people.date_of_death,
            t,
            tl_dying,
            deaths_count_by_node,
        )
        # 2) Compute births
        expected_births = self.step_size * self.birth_rate * self.results.pop[t - 1]
        birth_integer = expected_births.astype(np.int32)
        birth_fraction = expected_births - birth_integer
        birth_rand = np.random.binomial(1, birth_fraction)  # Bernoulli draw
        births = birth_integer + birth_rand

        if (total_births := births.sum()) > 0:
            start, end = self.people.add(total_births)

            dobs = self.people.date_of_birth[start:end]
            dods = self.people.date_of_death[start:end]

            dobs[:] = 0  # temporarily
            dods[:] = self.death_estimator.predict_age_at_death(dobs, max_year=100)
            dobs[:] = t  # now set to current time
            self.people.disease_state[start:end] = 0
            dods[:] += t  # offset by current time
            # assign node IDs to newborns
            self.people.node_id[start:end] = np.repeat(np.arange(num_nodes), births)
            if any(isinstance(component, RI_ABM) for component in self.sim.components):
                self.people.ri_timer[start:end] = 182

            self.results.births[t] = births

            """
            # This was really useful for troubleshooting newborns
            import pandas as pd
            df = pd.DataFrame({
                key: val[start:end]
                for key, val in self.people.__dict__.items()
                if isinstance(val, np.ndarray) and val.shape[0] >= end
            })
            df.to_csv(f"newborns_t{t}.csv", index=False)
            """

        # 3) Store the death counts
        # Actual "death" handled in get_vital_statistics() as we count newly deceased
        self.results.deaths[t] = deaths_count_by_node

        self.results.pop[t, :] = (
            self.results.pop[t - 1, :]
            + self.results.births[t, :]  # updated at beginning of current step in vital dynamics
            - self.results.deaths[t, :]  # updated at beginning of current step in vital dynamics
        )

        return

    def log(self, t):
        pass

    def plot(self, save=False, results_path=None):
        plot_age_pyramid(self.people, self.pars, self.sim, save=save, results_path=results_path)
        plot_vital_dynamics(self.results, save=save, results_path=results_path)


@nb.njit(
    (nb.int32, nb.int32, nb.int8[:], nb.int16[:], nb.int32[:], nb.int32, nb.int32[:, :], nb.int32[:]),
    parallel=True,
    cache=False,
)
def get_deaths(num_nodes, num_people, disease_state, node_id, date_of_death, t, tl_dying, num_dying):
    # Iterate in parallel over all people
    for i in nb.prange(num_people):
        if disease_state[i] >= 0 and date_of_death[i] <= t:  # If they're past their due date ...
            disease_state[i] = -1  # Mark them as deceased
            tl_dying[nb.get_thread_id(), node_id[i]] += 1  # Count 'em as deceased

    num_dying[:] = tl_dying.sum(axis=0)  # Merge per-thread results

    return


@nb.njit(
    (
        nb.int64,
        nb.int16[:],
        nb.int8[:],
        nb.int8[:],
        nb.int8[:],
        nb.int16[:],
        nb.int64,
        nb.float64[:],
        nb.float64[:],
        nb.int64,
        nb.int32[:, :],
        nb.int32[:, :],
        nb.int32[:, :],
        nb.uint8[:],
        nb.int8[:],
        nb.int8,
    ),
    parallel=True,
    cache=False,
)
def fast_ri(
    step_size,
    node_id,
    disease_state,
    strain,
    ipv_protected,
    ri_timer,
    sim_t,
    vx_prob_ri,
    vx_prob_ipv,
    num_people,
    local_ri_counts,
    local_ri_protected,
    local_ipv_counts,
    chronically_missed,
    potentially_paralyzed,
    ri_vaccine_strain,
):
    """
    Optimized vaccination step with thread-local storage and parallel execution.
    """
    for i in nb.prange(num_people):
        state = disease_state[i]
        if state < 0:  # skip dead or inactive agents
            continue
        if chronically_missed[i] == 1:  # skip chronically missed agents
            continue

        node = node_id[i]
        prob_ri = vx_prob_ri[node]
        prob_ipv = vx_prob_ipv[node]
        timer = ri_timer[i] - step_size
        ri_timer[i] = timer
        eligible = False
        # If first vx, account for the fact that no components are run on day 0
        if sim_t == step_size:
            eligible = timer <= 0 and timer >= -step_size
        elif sim_t > step_size:
            eligible = timer <= 0 and timer > -step_size

        if eligible:
            if np.random.rand() < prob_ri:
                local_ri_counts[nb.get_thread_id(), node] += 1
                if state == 0:
                    # Expose to vaccine strain instead of immediate recovery
                    disease_state[i] = 1  # Set to exposed
                    strain[i] = ri_vaccine_strain  # Set vaccine strain
                    local_ri_protected[nb.get_thread_id(), node] += 1  # Increment protected count
                    # TODO remove when we have strain tracking hooked up into paralysis
                    potentially_paralyzed[i] = 0  # Assume that vaccine strains don't cause paralysis
            if np.random.rand() < prob_ipv:
                local_ipv_counts[nb.get_thread_id(), node] += 1
                ipv_protected[i] = 1

    return


class RI_ABM:
    def __init__(self, sim):
        self.sim = sim
        self.step_size = sim.pars.step_size_RI_ABM
        self.people = sim.people
        self.nodes = sim.nodes
        self.pars = sim.pars
        self.results = sim.results
        self.verbose = self.pars["verbose"] if "verbose" in self.pars else 1

        # Only initialize people-based values if not loading from file
        self._initialize_people_fields()
        self._initialize_common()

    @classmethod
    def init_from_file(cls, sim):
        """Alternative constructor when loading people from disk."""
        instance = cls.__new__(cls)
        instance.sim = sim
        instance.step_size = sim.pars.step_size_RI_ABM
        instance.people = sim.people  # Already loaded from disk
        instance.nodes = sim.nodes
        instance.pars = sim.pars
        instance.results = sim.results

        # Skip setting `ri_timer`, just initialize shared parts
        instance._initialize_common()
        return instance

    def _initialize_people_fields(self):
        """Set RI timers and other properties from scratch."""

        # Calc date of RI (assume single point in time between 1st and 3rd dose)
        self.people.add_scalar_property("ri_timer", dtype=np.int16, default=-1)
        dob = self.people.date_of_birth[: self.people.count]
        days_from_birth_to_ri = np.random.uniform(42, 98, self.people.count)
        self.people.ri_timer[: self.people.count] = (dob + days_from_birth_to_ri).astype(np.int32)

    def _initialize_common(self):
        """Initialize common result arrays."""
        self.sim.results.add_array_property(
            "ri_vaccinated",
            shape=(self.sim.nt, len(self.sim.nodes)),
            dtype=np.int32,
        )
        self.sim.results.add_array_property(
            "ri_protected",
            shape=(self.sim.nt, len(self.sim.nodes)),
            dtype=np.int32,
        )
        self.sim.results.add_array_property(
            "ri_new_exposed_by_strain",
            shape=(self.sim.nt, len(self.sim.nodes), len(self.pars.strain_ids)),
            dtype=np.int32,
        )
        self.sim.results.add_array_property(
            "ipv_vaccinated",
            shape=(self.sim.nt, len(self.sim.nodes)),
            dtype=np.int32,
        )
        self.results = self.sim.results

    def step(self):
        # Handle OPV RI. If vx_prob_ri is None, we don't run this step.
        if self.pars["vx_prob_ri"] is None:
            return
        vx_prob_ri = self.pars["vx_prob_ri"]  # Includes coverage & efficacy
        num_nodes = len(self.sim.nodes)

        # Handle IPV RI. If vx_prob_ipv is None, fill with zeros so that IPV is not impactful.
        if self.pars["vx_prob_ipv"] is None:
            vx_prob_ipv = np.zeros(len(self.sim.nodes), dtype=np.float64)
        else:
            vx_prob_ipv = self.pars["vx_prob_ipv"]

        # Determine RI vaccine strain based on vaccine type
        ri_vaccine_type = getattr(self.pars, "ri_vaccine_type", "tOPV")  # Default to tOPV if not specified
        if "nOPV" in ri_vaccine_type:
            ri_vaccine_strain = np.int8(2)  # nOPV strain
        elif any(vtype in ri_vaccine_type for vtype in ["mOPV2", "tOPV", "topv"]):
            ri_vaccine_strain = np.int8(1)  # Sabin strain
        else:
            ri_vaccine_strain = np.int8(1)  # Default to Sabin strain

        # Promote to 1D arrays if needed
        if np.isscalar(vx_prob_ri):
            vx_prob_ri = np.full(num_nodes, vx_prob_ri, dtype=np.float64)
        if np.isscalar(vx_prob_ipv):
            vx_prob_ipv = np.full(num_nodes, vx_prob_ipv, dtype=np.float64)

        if self.sim.t % self.step_size == 0:
            local_ri_counts = np.zeros((nb.get_num_threads(), num_nodes), dtype=np.int32)
            local_ri_protected = np.zeros((nb.get_num_threads(), num_nodes), dtype=np.int32)
            local_ipv_counts = np.zeros((nb.get_num_threads(), num_nodes), dtype=np.int32)
            fast_ri(
                step_size=np.int32(self.step_size),
                node_id=self.people.node_id,
                disease_state=self.people.disease_state,
                strain=self.people.strain,
                ipv_protected=self.people.ipv_protected,
                ri_timer=self.people.ri_timer,
                sim_t=np.int32(self.sim.t),
                vx_prob_ri=vx_prob_ri,
                vx_prob_ipv=vx_prob_ipv,
                num_people=np.int32(self.people.count),
                local_ri_counts=local_ri_counts,
                local_ri_protected=local_ri_protected,
                local_ipv_counts=local_ipv_counts,
                chronically_missed=self.people.chronically_missed,
                potentially_paralyzed=self.people.potentially_paralyzed,
                ri_vaccine_strain=ri_vaccine_strain,
            )
            # Sum up the counts from all threads
            self.results.ri_vaccinated[self.sim.t] = local_ri_counts.sum(
                axis=0
            )  # Count those who received the vaccine, but didn't necessarily get protected/exposed
            self.results.ri_protected[self.sim.t] = local_ri_protected.sum(axis=0)  # Count those who received the vaccine and got protected
            self.results.new_exposed[self.sim.t] += local_ri_protected.sum(
                axis=0
            )  # Count those who received the vaccine and got protected, including wild transmission
            self.results.new_exposed_by_strain[self.sim.t, :, ri_vaccine_strain] += local_ri_protected.sum(
                axis=0
            )  # Count those who received the vaccine and got protected, including wild transmission
            self.results.ri_new_exposed_by_strain[self.sim.t, :, ri_vaccine_strain] = local_ri_protected.sum(
                axis=0
            )  # Count those who received the vaccine and got protected, only including SIA exposures
            self.results.ipv_vaccinated[self.sim.t] = local_ipv_counts.sum(axis=0)

        return

    def log(self, t):
        pass

    def plot(self, save=False, results_path=None):
        plot_cum_ri_vx(self.results, save=save, results_path=results_path)


@nb.njit(parallel=True)
def fast_sia(
    node_ids,
    disease_states,
    strain,
    dobs,
    sim_t,
    vx_prob,
    vx_eff,
    count,
    nodes_to_vaccinate,
    min_age,
    max_age,
    local_vaccinated,
    local_protected,
    chronically_missed,
    potentially_paralyzed,
    sia_vaccine_strain,
):
    """
    Numbified supplemental immunization activity (SIA) vaccination step.

    Parameters:
        node_ids: Array of node IDs for each agent.
        disease_states: Array of disease states for each agent.
        strain: Array of strain IDs for each agent.
        dobs: Array of date of birth for each agent.
        sim_t: Current simulation timestep.
        vx_prob: Array of vaccination probabilities by node.
        vx_eff: Vaccine efficacy for this vaccine type (scalar).
        count: Number of active agents.
        nodes_to_vaccinate: Array of nodes targeted by this campaign.
        min_age, max_age: Integers, age range eligibility in days.
        local_vaccinated: Output array for vaccinated counts (threads x nodes).
        local_protected: Output array for protected counts (threads x nodes).
        chronically_missed: Array indicating chronically missed individuals.
        potentially_paralyzed: Array for paralysis tracking.
        sia_vaccine_strain: Integer strain ID for this vaccine type.
    """
    num_people = count

    for i in nb.prange(num_people):
        # Skip if agent is not alive, not in targeted node, or not in age range
        if disease_states[i] < 0:
            continue

        if chronically_missed[i] == 1:
            continue

        age = sim_t - dobs[i]
        if not (min_age <= age <= max_age):
            continue

        node = node_ids[i]
        if nodes_to_vaccinate[node] == 0:
            continue

        r = np.random.rand()
        prob_vx = vx_prob[node]

        if r < prob_vx:  # Check probability of vaccination
            thread_id = nb.get_thread_id()
            local_vaccinated[thread_id, node] += 1  # Increment vaccinated count
            if disease_states[i] == 0:  # If susceptible
                if r < prob_vx * vx_eff:  # Check probability that vaccine takes/protects
                    disease_states[i] = 1  # Move to Exposed state (vaccine infection)
                    strain[i] = sia_vaccine_strain  # Set vaccine strain
                    local_protected[thread_id, node] += 1  # Increment protected count
                    # TODO remove when we have strain tracking hooked up into paralysis
                    potentially_paralyzed[i] = 0  # Vaccine strains don't cause paralysis

    return


class SIA_ABM:
    def __init__(self, sim):
        self._common_init(sim)
        self._initialize_results()
        self._load_schedule()

    @classmethod
    def init_from_file(cls, sim):
        self = cls.__new__(cls)
        self._common_init(sim)
        self._initialize_results()
        self._load_schedule()
        return self

    def _common_init(self, sim):
        self.sim = sim
        self.people = sim.people
        self.nodes = sim.nodes
        self.pars = sim.pars
        self.results = sim.results
        self.verbose = sim.pars["verbose"] if "verbose" in sim.pars else 1

    def _initialize_results(self):
        self.results.add_array_property("sia_vaccinated", shape=(self.sim.nt, len(self.nodes)), dtype=np.int32)
        self.results.add_array_property("sia_protected", shape=(self.sim.nt, len(self.nodes)), dtype=np.int32)
        self.results.add_array_property(
            "sia_new_exposed_by_strain",
            shape=(self.sim.nt, len(self.nodes), len(self.pars.strain_ids)),
            dtype=np.int32,
        )

    def _load_schedule(self):
        self.sia_schedule = [] if "sia_schedule" not in self.pars or self.pars["sia_schedule"] is None else self.pars["sia_schedule"]
        for event in self.sia_schedule:
            event["date"] = lp.date(event["date"])

    def step(self):
        t = self.sim.t  # Current timestep

        # Check if there is an SIA event today
        for event in self.sia_schedule:
            if event["date"] == self.sim.datevec[t]:
                if self.pars.vx_prob_sia is None:
                    continue
                nodes_to_vaccinate = np.zeros(len(self.sim.nodes), np.uint8)
                nodes_to_vaccinate[event["nodes"]] = 1  # Mark nodes to vaccinate
                vx_prob_sia = np.array(self.pars["vx_prob_sia"], dtype=np.float32)  # Convert to NumPy array
                vaccinetype = event["vaccinetype"]
                vx_eff = self.pars["vx_efficacy"][vaccinetype]
                min_age, max_age = event["age_range"]

                # Determine SIA vaccine strain based on vaccine type
                if "nOPV" in vaccinetype:
                    sia_vaccine_strain = np.int8(2)  # nOPV strain
                elif any(vtype in vaccinetype for vtype in ["mOPV", "tOPV", "topv"]):
                    sia_vaccine_strain = np.int8(1)  # Sabin strain
                else:
                    sia_vaccine_strain = np.int8(1)  # Default to Sabin strain

                # Suppose we have num_people individuals
                local_vaccinated = np.zeros((nb.get_num_threads(), len(self.sim.nodes)), dtype=np.int32)
                local_protected = np.zeros((nb.get_num_threads(), len(self.sim.nodes)), dtype=np.int32)
                fast_sia(
                    self.people.node_id,
                    self.people.disease_state,
                    self.people.strain,
                    self.people.date_of_birth,
                    self.sim.t,
                    vx_prob_sia,
                    vx_eff,
                    self.people.count,
                    nodes_to_vaccinate,
                    min_age,
                    max_age,
                    local_vaccinated,
                    local_protected,
                    chronically_missed=self.people.chronically_missed,
                    potentially_paralyzed=self.people.potentially_paralyzed,
                    sia_vaccine_strain=sia_vaccine_strain,
                )
                self.results.sia_vaccinated[t] = local_vaccinated.sum(
                    axis=0
                )  # Count those who received the vaccine, but didn't necessarily get protected/exposed
                self.results.sia_protected[t] = local_protected.sum(axis=0)  # Count those who received the vaccine and got protected
                self.results.new_exposed[t] += local_protected.sum(
                    axis=0
                )  # Count those who received the vaccine and got protected, including wild transmission
                self.results.new_exposed_by_strain[t, :, sia_vaccine_strain] += local_protected.sum(
                    axis=0
                )  # Count those who received the vaccine and got protected, including wild transmission
                self.results.sia_new_exposed_by_strain[t, :, sia_vaccine_strain] += local_protected.sum(
                    axis=0
                )  # Count those who received the vaccine and got protected, only including SIA exposures

        return

    def log(self, t):
        pass

    def plot(self, save=False, results_path=None):
        plot_cum_vx_sia(self.results, save=save, results_path=results_path)<|MERGE_RESOLUTION|>--- conflicted
+++ resolved
@@ -7,11 +7,6 @@
 import matplotlib.pyplot as plt
 import numba as nb
 import numpy as np
-<<<<<<< HEAD
-import pandas as pd
-=======
-import pytz
->>>>>>> 9d2f619f
 import scipy.stats as stats
 import sciris as sc
 from alive_progress import alive_bar
@@ -29,10 +24,8 @@
 from tqdm import tqdm
 
 import laser_polio as lp
-<<<<<<< HEAD
 from laser_polio.logger import fmt
 from laser_polio.logger import logger
-=======
 from laser_polio.plots import plot_age_pyramid
 from laser_polio.plots import plot_cum_new_exposed_paralyzed
 from laser_polio.plots import plot_cum_ri_vx
@@ -47,7 +40,6 @@
 from laser_polio.plots import plot_node_pop
 from laser_polio.plots import plot_total_seir_counts
 from laser_polio.plots import plot_vital_dynamics
->>>>>>> 9d2f619f
 from laser_polio.utils import TimingStats
 
 __all__ = ["RI_ABM", "SEIR_ABM", "SIA_ABM", "DiseaseState_ABM", "Transmission_ABM", "VitalDynamics_ABM"]
