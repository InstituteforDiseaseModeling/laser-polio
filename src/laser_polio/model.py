--- conflicted
+++ resolved
@@ -7,11 +7,6 @@
 import matplotlib.pyplot as plt
 import numba as nb
 import numpy as np
-<<<<<<< HEAD
-import scipy.stats as stats
-from scipy import special  # ndtr (normal CDF) is fast C-ufunc
-=======
->>>>>>> 1d1f477e
 import sciris as sc
 from alive_progress import alive_bar
 from laser_core.demographics.kmestimator import KaplanMeierEstimator
@@ -838,13 +833,9 @@
         sl = slice(batch_start, batch_end)
 
         # generate TWO independent standard normals
-<<<<<<< HEAD
         z1 = rng.standard_normal(b_n)              # for acquisition risk
         z2i = rng.standard_normal(b_n)             # independent
-=======
-        z1 = rng.standard_normal(b_n)  # for acquisition risk
-        z2i = rng.standard_normal(b_n)  # independent
->>>>>>> 1d1f477e
+
         # correlate z2 with z1: z2 = rho*z1 + sqrt(1-rho^2)*z2i
         z2 = rho * z1 + sqrt1mr2 * z2i
 
@@ -865,10 +856,7 @@
         else:
             acq_risk_out[sl] = 1.0
             infectivity_out[sl] = mean_gamma
-<<<<<<< HEAD
-=======
-
->>>>>>> 1d1f477e
+
 
 def count_SEIRP(node_id, disease_state, strain, potentially_paralyzed, paralyzed, n_nodes: int, n_strains: int, n_people: int):
     """
@@ -1225,11 +1213,7 @@
         if self.sim.pars.distances is not None:
             dist_matrix = self.sim.pars.distances
         else:
-<<<<<<< HEAD
             print( "Calculating distance matrix because it wasn't provided." )
-=======
-            print("Calculating distance matrix because it wasn't provided.")
->>>>>>> 1d1f477e
             # Calculate the distance matrix based on the Haversine formula
             node_lookup = self.sim.pars.node_lookup
             n_nodes = len(self.sim.nodes)
