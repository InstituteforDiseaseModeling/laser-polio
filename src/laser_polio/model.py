--- conflicted
+++ resolved
@@ -1513,10 +1513,12 @@
             new_infections = np.zeros(num_nodes, dtype=np.int32)
             for i in range(num_nodes):
                 if exposure_by_node[i] < 0:
-<<<<<<< HEAD
-                    raise ValueError(
-                        f"exposure_by_node[{i}] is negative: {exposure_by_node[i]}. The base probability of infection is {base_prob_inf[i]}, beta_by_node is {beta_by_node[i]}, and alive_counts is {alive_counts[i]}"
-                    )
+                    sc.printred(f"Warning: exposure_by_node[{i}] is negative: {exposure_by_node[i]}. Setting to 0.")
+                    sc.printred(f"base_prob_inf[{i}] is {base_prob_inf[i]}")
+                    sc.printred(f"beta_by_node[{i}] is {beta_by_node[i]}")
+                    sc.printred(f"alive_counts[{i}] is {alive_counts[i]}")
+                    sc.printred(f"per_agent_inf_rate[{i}] is {per_agent_inf_rate[i]}")
+                    exposure_by_node[i] = 0  # Set to 0 to avoid issues
                 if exposure_by_node[i] == 0:
                     new_infections[i] = 0
                 elif beta_by_node_pre[i] == 0:
@@ -1546,16 +1548,6 @@
                 else:
                     # Nodes with pre-existing local transmission sample should have business as usual and sample from standard Poisson
                     new_infections[i] = np.random.poisson(exposure_by_node[i])
-=======
-                    print(f"exposure_by_node[{i}] is negative: {exposure_by_node[i]}")
-                    print(f"base_prob_inf[{i}] is {base_prob_inf[i]}")
-                    print(f"beta_by_node[{i}] is {beta_by_node[i]}")
-                    print(f"alive_counts[{i}] is {alive_counts[i]}")
-                    raise ValueError(
-                        f"exposure_by_node[{i}] is negative: {exposure_by_node[i]}. The base probability of infection is {base_prob_inf[i]}, beta_by_node is {beta_by_node[i]}, and alive_counts is {alive_counts[i]}"
-                    )
-                new_infections[i] = np.random.poisson(exposure_by_node[i])
->>>>>>> 6e4a6b30
 
             # Manual validation
             if self.verbose >= 3:
