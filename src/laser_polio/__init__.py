from .distributions import *  # noqa F403
from .pars import *  # noqa F403
from .plots import *  # noqa F403
from .model import *  # noqa F403
from .run_sim import *  # noqa F403
from .logger import *  # noqa F403
from pathlib import Path

# from .seir_mpm import *
from .utils import *  # noqa F403

<<<<<<< HEAD
__version__ = "0.2.24"
=======
__version__ = "0.2.25"
>>>>>>> 483cfa6c

root = Path(__file__).resolve().parents[2]<|MERGE_RESOLUTION|>--- conflicted
+++ resolved
@@ -9,10 +9,6 @@
 # from .seir_mpm import *
 from .utils import *  # noqa F403
 
-<<<<<<< HEAD
-__version__ = "0.2.24"
-=======
 __version__ = "0.2.25"
->>>>>>> 483cfa6c
 
 root = Path(__file__).resolve().parents[2]