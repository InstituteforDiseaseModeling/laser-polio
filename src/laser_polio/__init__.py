--- conflicted
+++ resolved
@@ -4,12 +4,4 @@
 # from .seir_mpm import *
 from .utils import *  # noqa F403
 
-<<<<<<< HEAD
-# import sciris as sc
-# root = sc.thispath(__file__).parent
-# del sc
-
-__version__ = "0.1.0"
-=======
-__version__ = '0.1'
->>>>>>> 718a4627
+__version__ = '0.1'