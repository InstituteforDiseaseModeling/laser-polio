--- conflicted
+++ resolved
@@ -1,11 +1,7 @@
 from .distributions import *  # noqa F403
 from .pars import *  # noqa F403
 from .model import *  # noqa F403
-<<<<<<< HEAD
-from .setup_sim import *  # noqa F403
-=======
 from .run_sim import *  # noqa F403
->>>>>>> a13d4fcf
 from pathlib import Path
 
 # from .seir_mpm import *
