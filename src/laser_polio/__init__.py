from .distributions import *  # noqa F403
from .pars import *  # noqa F403
from .plotting import *  # noqa F403
from .model import *  # noqa F403
from .run_sim import *  # noqa F403
from pathlib import Path

# from .seir_mpm import *
from .utils import *  # noqa F403

<<<<<<< HEAD
__version__ = "0.2.4"
=======
__version__ = "0.2.7"
>>>>>>> b77e7005

root = Path(__file__).resolve().parents[2]<|MERGE_RESOLUTION|>--- conflicted
+++ resolved
@@ -8,10 +8,6 @@
 # from .seir_mpm import *
 from .utils import *  # noqa F403
 
-<<<<<<< HEAD
-__version__ = "0.2.4"
-=======
 __version__ = "0.2.7"
->>>>>>> b77e7005
 
 root = Path(__file__).resolve().parents[2]