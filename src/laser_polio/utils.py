import calendar
import csv
import datetime
import datetime as dt
import json
import os
from zoneinfo import ZoneInfo  # Python 3.9+
import logging

import numpy as np
import pandas as pd

__all__ = [
    "calc_r0_scalars_from_rand_eff",
    "calc_sia_prob_from_rand_eff",
    "clean_strings",
    "create_cumulative_deaths",
    "date",
    "daterange",
    "find_latest_end_of_month",
    "find_matching_dot_names",
    "get_distance_matrix",
    "get_epi_data",
    "get_node_lookup",
    "get_seasonality",
    "get_tot_pop_and_cbr",
    "get_woy",
    "inv_logit",
    "process_sia_schedule_polio",
    "save_results_to_csv",
]

logger = logging.Logger( "laser-polio")
# Set up the root logger to log to the console
logging.basicConfig(
    level=logging.INFO,  # Or DEBUG, WARNING, ERROR, etc.
    format='[%(levelname)s] %(name)s: %(message)s'
)

def calc_r0_scalars_from_rand_eff(rand_eff=None, R0=14, R_min=3.41, R_max=16.7, emod_scale=2.485, emod_center=-1.050):
    """
    Calculate R0 scalars from regression model random effects. We're going to scale and center this so it's similar
    to  what was done in EMOD. However the spatial pattern will likely be different.
    See workbook in scripts/sandbox/check_reff_random_effects.py
    """

    R_m = R_min / R0  # Min R0. Divide by R0 since we ultimately want scalars on R0 (e.g., r0_scalars)
    R_M = R_max / R0  # Max R0. Divide by R0 since we ultimately want scalars on R0 (e.g., r0_scalars)
    pim_scale = np.std(rand_eff)  # sd from polio immunity mapper (PIM)
    pim_center = np.median(rand_eff)  # median from PIM
    w = inv_logit(emod_scale * (rand_eff - pim_center) / pim_scale)  # Transform the random effects to a 0-1 scale
    R_c = np.exp(emod_center)  # Nigeria central R0 scalar
    reff_scalars = (
        R_c + (R_M - R_c) * np.maximum(w - 0.5, 0) * 2 + (R_c - R_m) * np.minimum(w - 0.5, 0) * 2
    )  # Rescale the random effects to the R0 bounds
    return reff_scalars


def calc_sia_prob_from_rand_eff(sia_re, center=0.5, scale=0.8):
    """Convert SIA random effects to probabilities."""
    vals_rescaled = scale * sia_re + np.log(center / (1 - center))  # Center & scale the random effects (source = Hil???)
    sia_probs = inv_logit(vals_rescaled)  # Convert to probabilities
    return sia_probs


def clean_strings(revval):
    """Clean up a string by removing diacritics, converting to upper case, and replacing spaces and other non-letter character with underscores."""

    # Upper case
    revval = revval.upper()

    # Diacritics
    revval = revval.replace("Â", "A")
    revval = revval.replace("Á", "A")
    revval = revval.replace("Ç", "C")
    revval = revval.replace("Ê", "E")
    revval = revval.replace("É", "E")
    revval = revval.replace("È", "E")
    revval = revval.replace("Ï", "I")
    revval = revval.replace("Ã¯", "I")
    revval = revval.replace("Í", "I")
    revval = revval.replace("Ñ", "NY")
    revval = revval.replace("Ô", "O")
    revval = revval.replace("Ó", "O")
    revval = revval.replace("Ü", "U")
    revval = revval.replace("Û", "U")
    revval = revval.replace("Ú", "U")

    # Alias characters to underscore
    revval = revval.replace(" ", "_")
    revval = revval.replace("-", "_")
    revval = revval.replace("/", "_")
    revval = revval.replace(",", "_")
    revval = revval.replace("\\", "_")

    # Remove ASCII characters
    revval = revval.replace("'", "")
    revval = revval.replace('"', "")
    revval = revval.replace("’", "")
    revval = revval.replace(".", "")
    revval = revval.replace("(", "")
    revval = revval.replace(")", "")
    revval = revval.replace("\x00", "")

    # Remove non-ASCII characters
    revval = revval.encode("ascii", "replace")
    revval = revval.decode()
    revval = revval.replace("?", "")

    # Condence and strip underscore characters
    while revval.count("__"):
        revval = revval.replace("__", "_")
    revval = revval.strip("_")

    return revval


def date(start_date_str):
    if isinstance(start_date_str, pd.Series):
        return start_date_str.apply(lambda x: dt.datetime.strptime(x, "%Y-%m-%d").replace(tzinfo=ZoneInfo("America/Los_Angeles")).date())
    elif isinstance(start_date_str, dt.date):
        return start_date_str
    else:
        return dt.datetime.strptime(start_date_str, "%Y-%m-%d").replace(tzinfo=ZoneInfo("America/Los_Angeles")).date()


def daterange(start_date, days):
    """
    Generate an array of dates from the start date to the end date length in the future.

    Args:
        start_date (datetime.date or str): The start date.
        days (int): The number of days to generate.

    Returns:
        np.ndarray: An array of dates from the start date to the end date.
    """
    if isinstance(start_date, str):
        start_date = dt.datetime.strptime(start_date, "%Y-%m-%d").replace(tzinfo=ZoneInfo("America/Los_Angeles")).date()

    date_range = np.array([start_date + dt.timedelta(days=i) for i in range(days)])
    return date_range


<<<<<<< HEAD
=======
def find_latest_end_of_month(dates=None):
    """
    Return the latest date that is the last day of its month.

    Parameters:
        dates (List[datetime.date]): A list of datetime.date objects.

    Returns:
        datetime.date or None: The most recent end-of-month date, or None if none found.
    """

    def is_end_of_month(d: datetime.date) -> bool:
        return d.day == calendar.monthrange(d.year, d.month)[1]

    end_of_month_dates = [d for d in dates if is_end_of_month(d)]

    return max(end_of_month_dates) if end_of_month_dates else None


>>>>>>> a13d4fcf
def find_matching_dot_names(patterns, ref_file, verbose=2):
    """
    Finds and returns dot_names from a CSV file that contain the input string patterns.
    For example, if the input string is 'ZAMFARA', the function will return all dot_names
    that contain 'ZAMFARA' in the 'dot_names' column of the CSV file (e.g., 'AFRO:NIGERIA:ZAMFARA:ANKA').

    Parameters:
    patterns (list of str): List of region names to patern match in the 'dot_names' column.
    ref_file (str): Path to the CSV file that contains a 'dot_names' column to serve as a reference of possible dot_name values.

    Returns:
    list of str: A list of matched region names.
    """

    # Load the CSV file
    df = pd.read_csv(ref_file)

    # Ensure the 'dot_names' column exists
    if "dot_name" not in df.columns:
        raise ValueError("The CSV file must contain a 'dot_name' column")

    # Convert input patterns to uppercase
    patterns = [pattern.upper() for pattern in patterns]

    # Filter rows where 'dot_names' contain any of the country names
    matched_regions = df[df["dot_name"].str.contains("|".join(patterns), case=False, na=False)]
    matched_dot_names = np.unique(matched_regions["dot_name"].tolist())  # Find unique dot_names & sort

    # Extract hierarchical levels
    regions = {name.split(":")[0] for name in matched_dot_names}
    adm0 = {":".join(name.split(":")[:2]) for name in matched_dot_names if len(name.split(":")) > 1}
    adm1 = {":".join(name.split(":")[:3]) for name in matched_dot_names if len(name.split(":")) > 2}
    adm2 = set(matched_dot_names)

    # Print summary
<<<<<<< HEAD
    logger.debug( 
            f"The input pattern(s) {patterns} matched dot_names for {len(regions)} region(s), {len(adm0)} admin0, {len(adm1)} admin1, {len(adm2)} admin2 "
    )
=======
    if verbose >= 2:
        print(
            f"The input pattern(s) {patterns} matched dot_names for {len(regions)} region(s), {len(adm0)} admin0, {len(adm1)} admin1, {len(adm2)} admin2 "
        )
>>>>>>> a13d4fcf

    return matched_dot_names


def get_distance_matrix(distance_matrix_path, name_filter):
    """
    Get a subset of the distance matrix for the specified names.

    Args:
        distance_matrix_path (str): Path to the distance matrix CSV file.
        name_filter (list): List of names to match to the row and column names.

    Returns:
        np.ndarray: Subset of the distance matrix as an array.
    """

    # Check the file extension
    file_extension = os.path.splitext(distance_matrix_path)[1]

    # Load the distance matrix based on the file type
    if file_extension == ".csv":
        dist_df = pd.read_csv(distance_matrix_path, index_col=0)
    elif file_extension == ".h5":
        dist_df = pd.read_hdf(distance_matrix_path, key="dist_matrix")
    else:
        raise ValueError("Unsupported file type. Please provide a CSV or HDF5 file.")

    # Filter the DataFrame to include only the specified names
    dist_df_filtered = dist_df.loc[name_filter, name_filter]

    # Convert the filtered DataFrame to a NumPy array
    dist_matrix = dist_df_filtered.values

    return dist_matrix


def get_node_lookup(node_lookup_path, dot_names):
    """
    Load the node_lookup dictionary, filter by dot_names, and assign integer node_ids.

    :param node_lookup_path: Path to the JSON file containing the full node_lookup dictionary.
    :param dot_names: List of dot_names to filter the node_lookup dictionary.
    :return: A dictionary with integer node_ids as keys and filtered node_lookup values.
    """
    # Load the full node_lookup dictionary
    with open(node_lookup_path) as stream:
        full_node_lookup = json.load(stream)

    # Filter by dot_names
    node_lookup = {key: full_node_lookup[key] for key in dot_names}

    # Test ordering
    keys_in_order = list(node_lookup.keys())
    assert np.all(keys_in_order == dot_names), "Node lookup keys do not match or are not in the same order as dot_names."

    # Assign integer node_ids to the node_lookup dictionary
    node_lookup = dict(zip(range(len(dot_names)), node_lookup.values(), strict=False))

    return node_lookup


def get_tot_pop_and_cbr(file_path, regions=None, isos=None, year=None):
    """
    Load and filter the unwpp.csv file to return the tot_pop and cbr columns for specified regions and year.

    Args:
        file_path (str): Path to the unwpp.csv file with population (in thousands) and CBR columns.
        regions (list): List of regions to include.
        year (int): Year to filter the data.

    Returns:
        pd.DataFrame: DataFrame containing the tot_pop and cbr columns for the specified regions and year.
    """
    # Import the unwpp.csv
    df = pd.read_csv(file_path)

    # Filter the data by regions or isos
    if regions is not None:
        df_filtered = df[df["region"].isin(regions)]
        assert len(df_filtered["region"].unique()) == len(regions)
    elif isos is not None:
        df_filtered = df[df["iso"].isin(isos)]
        assert len(df_filtered["iso"].unique()) == len(isos)

    # Filter the data to the specified year
    df_filtered = df_filtered[df_filtered["year"] == year]

    # Return the tot_pop and cbr columns
    pop = (df_filtered["tot_pop"].to_numpy() * 1000).astype(int)  # Round to the nearest integer
    cbr = df_filtered["cbr"].to_numpy()
    return pop, cbr


def inv_logit(x):
    return 1 / (1 + np.exp(-x))


def process_sia_schedule(csv_path, start_date):
    """
    Load an SIA schedule from a CSV file and convert real-world dates to simulation timesteps.

    Args:
        csv_path (str): Path to the CSV file containing the SIA schedule.
        start_date (sciris.Date): The start date of the simulation.

    Returns:
        list: A list of SIA events formatted for SIA_ABM.
    """
    # Load the SIA vaccination CSV
    df = pd.read_csv(csv_path)

    # Ensure column names are standardized
    required_columns = {"date", "nodes", "age_min", "age_max", "coverage"}
    if not required_columns.issubset(df.columns):
        raise ValueError(f"CSV is missing required columns: {required_columns - set(df.columns)}")

    # Convert dates to timesteps
    df["sim_t_datedelta"] = df["date"].apply(lambda d: date(d) - start_date)
    df["sim_t"] = df["sim_t_datedelta"].dt.days

    # Convert nodes from string (e.g., "0,1,2") to list of integers
    df["nodes"] = df["nodes"].apply(lambda x: list(map(int, str(x).split(","))))

    # Format SIA schedule as a list of dictionaries
    sia_schedule = [
        {
            "date": row["sim_t"],  # Simulation timestep
            "nodes": row["nodes"],  # Targeted nodes
            "age_range": (row["age_min"], row["age_max"]),  # Age range in days
            "coverage": row["coverage"],  # Coverage rate (0-1)
        }
        for _, row in df.iterrows()
    ]

    return sia_schedule


def process_sia_schedule_polio(df, region_names, sim_start_date):
    """
    Processes an SIA schedule into a dictionary readable by the sim.
     The output file contains a list of the unique SIA dates and corresponding region_name indices included in that campaign.

    Parameters:
    - region_names (list of str): List of full region names (e.g., 'AFRO:NIGERIA:ZAMFARA:ANKA').
    - sim_start_date (str): The beginning date in 'YYYY-MM-DD' format.

    Returns:
    - List of dictionaries in the format:
      [{'date': 'YYYY-MM-DD', 'nodes': [index1, index2, ...]}, ...]
    """

    # Filter dataset to include only matching adm2_name values
    df_filtered = df[df["dot_name"].isin(region_names)].copy()

    # Process age data
    df_filtered["age_range"] = df_filtered.apply(lambda row: (row["age_min"], row["age_max"]), axis=1)  # Age range in days

    # Create a dictionary mapping dot_name to index in region_names
    dot_name_to_index = {name: idx for idx, name in enumerate(region_names)}

    # Map dot_name to index values
    df_filtered["node_index"] = df_filtered["dot_name"].apply(lambda x: dot_name_to_index.get(x, -1))

    # Summarize data by date, grouping node indices
    summary = df_filtered.groupby(["date", "age_range", "vaccinetype"])["node_index"].apply(list).reset_index()
    summary.rename(columns={"node_index": "nodes"}, inplace=True)

    # Filter for start dates on or after the simulation beginning date
    summary["date"] = date(summary["date"])
    summary = summary[summary["date"] >= sim_start_date]

    # Convert to dictionary format
    result = summary.to_dict(orient="records")

    return result


def get_epi_data(filename, dot_names, node_lookup, start_year, n_days):
    """Curate the epi data for a specific set of dot names."""

    # Load data
    df = pd.read_hdf(filename, key="epi")

    # Filter by dot_names
    df = df[df["dot_name"].isin(dot_names)]

    # Filter by dates
    df["date"] = pd.to_datetime(df["month_start"])
    start_date = pd.to_datetime(f"{start_year}-01-01")
    end_date = pd.to_datetime(start_date + pd.DateOffset(days=n_days))
    df = df[(df["date"] >= start_date) & (df["date"] < end_date)]

    # Sort by date then node
    df = df.sort_values(by=["date", "dot_name"])
    df = df.reset_index(drop=True)

    # Assign node_ids based on the node_lookup dictionary
    dotname_to_nodeid = {v["dot_name"]: k for k, v in node_lookup.items()}
    df["node"] = df["dot_name"].map(dotname_to_nodeid)

    # Ensure that the nodes are in the same order
    assert np.all(df["dot_name"][0 : len(dot_names)].values == dot_names), "The nodes are not in the same order as the dot_names."

    return df


def get_woy(sim):
    time = sim.datevec[sim.t]

    if isinstance(time, dt.date):
        date = time
    else:
        days = int((time - int(time)) * 365.25)
        base_date = pd.to_datetime(f"{int(time)}-01-01")
        datetime = base_date + pd.DateOffset(days=days)
        date = date(datetime)

    woy = date.isocalendar()[1]
    return woy


def get_seasonality(sim):
    woy = get_woy(sim)
    return 1 + sim.pars["seasonal_factor"] * np.cos((2 * np.pi * woy / 52) + sim.pars["seasonal_phase"])


def save_results_to_csv(sim, filename="simulation_results.csv"):
    """
    Save simulation results (S, E, I, R) to a CSV file with columns: Time, Node, S, E, I, R.

    :param sim: The sim object containing a results object with numpy arrays for S, E, I, and R.
    :param filename: The name of the CSV file to save.
    """

    timesteps = sim.nt
    datevec = sim.datevec
    nodes = len(sim.nodes)
    results = sim.results

    with open(filename, mode="w", newline="") as file:
        writer = csv.writer(file)

        # Write header
        writer.writerow(["timestep", "date", "node", "S", "E", "I", "R", "P", "new_exposed"])

        # Write data
        for t in range(timesteps):
            for n in range(nodes):
                writer.writerow(
                    [
                        t,
                        datevec[t],
                        n,
                        results.S[t, n],
                        results.E[t, n],
                        results.I[t, n],
                        results.R[t, n],
                        results.paralyzed[t, n],
                        results.new_exposed[t, n],
                    ]
                )

    logger.info(f"Results saved to {filename}")


def create_cumulative_deaths(total_population, max_age_years):
    """
    Generate a cumulative deaths array with back-loaded mortality.

    Parameters
    ----------
    total_population : int
        Total population size.
    max_age_years : int
        Maximum age in years for the cumulative deaths array.

    Returns
    -------
    cumulative_deaths : np.ndarray
        Cumulative deaths array.
    """
    ages_years = np.arange(max_age_years + 1)
    base_mortality_rate = 0.0001
    growth_factor = 2
    mortality_rates = base_mortality_rate * (growth_factor ** (ages_years / 10))
    cumulative_deaths = np.cumsum(mortality_rates * total_population).astype(int)
    return cumulative_deaths<|MERGE_RESOLUTION|>--- conflicted
+++ resolved
@@ -5,7 +5,6 @@
 import json
 import os
 from zoneinfo import ZoneInfo  # Python 3.9+
-import logging
 
 import numpy as np
 import pandas as pd
@@ -30,12 +29,6 @@
     "save_results_to_csv",
 ]
 
-logger = logging.Logger( "laser-polio")
-# Set up the root logger to log to the console
-logging.basicConfig(
-    level=logging.INFO,  # Or DEBUG, WARNING, ERROR, etc.
-    format='[%(levelname)s] %(name)s: %(message)s'
-)
 
 def calc_r0_scalars_from_rand_eff(rand_eff=None, R0=14, R_min=3.41, R_max=16.7, emod_scale=2.485, emod_center=-1.050):
     """
@@ -142,8 +135,6 @@
     return date_range
 
 
-<<<<<<< HEAD
-=======
 def find_latest_end_of_month(dates=None):
     """
     Return the latest date that is the last day of its month.
@@ -163,7 +154,6 @@
     return max(end_of_month_dates) if end_of_month_dates else None
 
 
->>>>>>> a13d4fcf
 def find_matching_dot_names(patterns, ref_file, verbose=2):
     """
     Finds and returns dot_names from a CSV file that contain the input string patterns.
@@ -199,16 +189,10 @@
     adm2 = set(matched_dot_names)
 
     # Print summary
-<<<<<<< HEAD
-    logger.debug( 
-            f"The input pattern(s) {patterns} matched dot_names for {len(regions)} region(s), {len(adm0)} admin0, {len(adm1)} admin1, {len(adm2)} admin2 "
-    )
-=======
     if verbose >= 2:
         print(
             f"The input pattern(s) {patterns} matched dot_names for {len(regions)} region(s), {len(adm0)} admin0, {len(adm1)} admin1, {len(adm2)} admin2 "
         )
->>>>>>> a13d4fcf
 
     return matched_dot_names
 
@@ -471,7 +455,7 @@
                     ]
                 )
 
-    logger.info(f"Results saved to {filename}")
+    print(f"Results saved to {filename}")
 
 
 def create_cumulative_deaths(total_population, max_age_years):
