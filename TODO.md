--- conflicted
+++ resolved
@@ -7,21 +7,14 @@
 - Try calibrating the r0_scalar parameters in run_sim (24 and 0.2)
 - Try calibrating the sia rand effects center and scale values
 - Try finer spatial resolution
-<<<<<<< HEAD
-=======
 - Try calibrating the sia rand effects center and scale values
-- Try adding a chronically missed pop, perhaps by weighted random choice for vx
->>>>>>> 47f3bbeb
 - Check r0_scalars for above as well
 - New model features
 - Are pops reproducible from seeds? Does pop with run seed=1 & sim seed=1 produce the same as a sim with seed of 1 without init_pop
 - Try calibrating to synthetic data for Zamfara (I sent copy to Dan)
 - Sample radiation_k on log scale
 - Plot all data inputs for sanity checks
-<<<<<<< HEAD
 - fix test_sia_schedule() - number of recovered inidividuals does not match expected value
-=======
->>>>>>> 47f3bbeb
 
 CALIBRATION
 - increase parallelism to 100
