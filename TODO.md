--- conflicted
+++ resolved
@@ -1,17 +1,14 @@
 # Priorities
 
-<<<<<<< HEAD
-Fix the shape mismatch in calibration arrays due to wrapping into next year
-=======
 DEBUGGING
 - Check transmission function calculations. Why do we need R0 so high!?
 - Check transmission probability with real data. Why do we need R0 so high!?
 - Plot expected births?
 - Update the birth and death plot to summarize by country.
 - Test full models with real data
->>>>>>> 11e04200
 
 CALIBRATION
+- Fix the shape mismatch in calibration arrays due to wrapping into next year
 - Try comparing observed paralysis counts to infections / 2000
 - Use more pars for Nigeria
 - Likelihood fn???
