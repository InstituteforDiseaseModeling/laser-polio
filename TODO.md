# --- PRIORITIES ---
<<<<<<< HEAD
- Make a response SIA component
=======
- Check the scenarios that KF/HL put together. Make sure they're feasible with our setup. 
- Add ability to initialize sim from a finished sim (e.g., post-calibration)
>>>>>>> 28e2a24d
- Add age pyramid by country (cuz we're getting close to running beyond Nigeria!)
- Make synthetic calibration with JB - try just KANO? Or a small geography? SK will noodle on it, write up script for making synthetic data, and send to JB. 
- Try adding --no-cache to the docker image
- Try using PIM scalars again
- Sweep over zero inflation by strain

CALIBRATION
- Run sim for top 1-10 calibrations
- Try a missed pop frac scalar based on X (immunity, underwt, sia_coverage)
- Calibrate with missed pop
- Sweep over radiation k and make a scatterplot like I did for gravity
- Sweep over hetero with best pars from calib
- Plot out 'bad' calib trials, get a smattering of options for each r0, both high and low likelihoods

NEW FEATURES
- Enable RI for nOPV2
- Add age pyramid by country
- Reactive SIAs
- Perf improvements
- Try alternate migration models like discrete radiation (JG recommends)
- Add scalar for N Nigeria
- Add CBR by country-year
- Curate the surveillance delays
- Add surveillance delays to reactive SIAs
- Enabling RI with specific vaccines & dates
- Fix death rates


# --- REFINEMENT/STRETCH ---

 NEW FEATURES
- Revisit how we initialize the population. Should we just initialize a laserframe for under 15 year olds? 
- Add rule for blackouts (e.g., limiting number of campaigns / year) of maybe 1-2 years
- Count number of Sabin2 or nOPV2 transmissions
- Count number of exportations for calibration
- Enable different RI rates over time
- Add EMOD style seasonality
- Look into age-specific death rates
- Save results & specify frequency
- Try adding pop density as another r0_scalar
- Adjust vx coverage for non-missed agents by prob/(1-missed_frac)
- Add correlation in vx coverage so it's not random???
- Age-specific R0???
- Consider age distribution of cases as a calibration target, which would help parameterize R0

CALIBRATION
- Dirchlet multi for likelihood on counts: https://github.com/starsimhub/starsim/blob/a253336142f499d0afc93693614830bce9c30a6d/starsim/calib_components.py#L431
- Chat with Jeremy about databricks
- Calibrate the m (scalar) parameter on the R0 random effect
- Calibration parameter:
    - maybe scalar on nOPV2 efficacy
    - m (scalar) parameter on R0 random effects
- Targets:
    - Stretch: age distribution
- Levers:
    - Stretch: R0 scalar for N Nigeria
    - Stretch: risk_mult_var or corr_risk_inf
- Record lp version
- Record pkg versions
- Refine how regional groupings are made for N/S Nigeria

DEBUGGING
- Check why RI seems to stop after certain date
- Plot all data inputs for visual checks
- Plot expected births?
- Update the birth and death plot to summarize by country.

MIGRATION
- John G recommends Finite Radiation model as default assumption
- Work with John G to put bounds on gravity model pars??
- Use KM's gravity model scaling approach
- Do we need sub-adm2 resolution? And if so, how do we handle the distance matrix to minimize file size? Consider making values nan if over some threshold?

QUALITY OF LIFE
- Export pars as pkl
- Re-org the data folder to have timestamped files? Or time-stamped folders?

CLEANUP
- Get Hil & Kurt to add links to code in curation_scripts README
- Change terminology from SIA efficacy to SIA coverage spatial heterogeneity
- Rename variables to distinguish between exposure and infection
- Drop ABM term from components
- Update README with usage instructions
- Try running calibration on a variety of resources/methods (aks, COMPS, databricks) & write up report

TESTING
- Add transmission tests with run_sim() using real data<|MERGE_RESOLUTION|>--- conflicted
+++ resolved
@@ -1,10 +1,6 @@
 # --- PRIORITIES ---
-<<<<<<< HEAD
-- Make a response SIA component
-=======
 - Check the scenarios that KF/HL put together. Make sure they're feasible with our setup. 
 - Add ability to initialize sim from a finished sim (e.g., post-calibration)
->>>>>>> 28e2a24d
 - Add age pyramid by country (cuz we're getting close to running beyond Nigeria!)
 - Make synthetic calibration with JB - try just KANO? Or a small geography? SK will noodle on it, write up script for making synthetic data, and send to JB. 
 - Try adding --no-cache to the docker image
