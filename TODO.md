# PRIORITIES

@Steve
- Stochastic tests
- New model features
<<<<<<< HEAD
=======
- Run logger with radiation_k and validate
- Are pops reproducible from seeds? Does popw with run seed=1 & sim seed=1 produce the same as a sim with seed of 1 without init_pop
- Write a test for init_pops to produce similar results or at least run
>>>>>>> 229f0b5d

CALIBRATION
- print number of jobs that are about to start
- how many jobs can I run? what's the optimal setup?
- fix report_calib_aks.py - not working says unknown databas optunaDatabase
- update how calib results path is passed from cloud vs to calibrate - don't think it's working. Can test it when they're unequal.
- Seed infections after start date
- Refine how regional groupings are made for N/S Nigeria
- Update README with usage instructions
- Save best trial results & figs

CLOUD
- Numba target architecture configuration (core setup for VM - JB had to add an env variable to use basic core setup, can't remember why)
- How do I check on resource usage of cluster?
- Talk to JB about mapping calib directory during Docker run (kind of like a network drive)
- might be able to connect aks to kubernetes app in VS code so I can interact with each node
- think there's an aks python library that might provide a link or option for inspecting nodes to see which are running
- web interface for aks -> could allow us to login & browse what's running from online, but probably too many settings for me


# REFINEMENT

ESSENTIAL NEW FEATURES
- Enable vx transmission (& add genome R0 multiplier, Sabin = 1/4; nOPV2 = 1/8)
- Add age pyramid by country
- Reactive SIAs (2 campaigns per OB)
- Add scalar for N Nigeria
- Add CBR by country-year
- Curate the surveillance delays
- Add surveillance delays to reactive SIAs
- Add chronically missed pop. Maybe use a individual prob of participating in SIA?
- Add delays to paralysis (and new_exposed) detection times
- Enabling RI with specific vaccines & dates
- Fix death rates

STRETCH NEW FEATURES
- Is there a way to only load data & initialize sims once during calibration? How much speedup could we get?
- Add rule for blackouts (e.g., limiting number of campaigns / year) of maybe 1-2 years
- Count number of Sabin2 or nOPV2 transmissions
- Count number of exportations for calibration
- Enable different RI rates over time
- Add EMOD style seasonality
- Look into age-specific death rates
- Save results & specify frequency
- Add IPV to RI

CALIBRATION
- Chat with Jeremy about databricks
- Calibrate the m (scalar) parameter on the R0 random effect
- Calibration parameter:
    - maybe scalar on nOPV2 efficacy
    - m (scalar) parameter on R0 random effects
    - max_migr_frac - it's not the max, it's the sum of the network rows!
- Targets:
    - Stretch: age distribution
- Levers:
    - Stretch: R0 scalar for N Nigeria
    - Stretch: risk_mult_var or corr_risk_inf
- Record lp version
- Record pkg versions

DEBUGGING
- Add tests for migration
- Check why RI seems to stop after certain date
- Add transmission tests with run_sim() using real data
- Plot all data inputs for visual checks
- Plot expected births?
- Update the birth and death plot to summarize by country.

MIGRATION
- John G recommends Finite Radiation model as default assumption
- Work with John G to put bounds on gravity model pars??
- Use KM's gravity model scaling approach
- Do we need sub-adm2 resolution? And if so, how do we handle the distance matrix to minimize file size? Consider making values nan if over some threshold?

QUALITY OF LIFE
- Export pars as pkl
- Re-org the data folder to have timestamped files? Or time-stamped folders?

CLEANUP
- Get Hil & Kurt to add links to code in curation_scripts README
- Change terminology from SIA efficacy to SIA coverage spatial heterogeneity
- Rename variables to distinguish between exposure and infection
- Drop ABM term from components

STRETCH
- Add correlation in vx coverage so it's not random???
- Age-specific R0???
- Try running calibration on a variety of resources/methods (aks, COMPS, databricks) & write up report

TESTING
- Make stochastic tests more robust
- Use run_sim for testing.
- Is there a way to only load data & initialize sims once during calibration? How much speedup could we get?
- John G recommends Finite Radiation model as default assumption
- Work with John G to put bounds on gravity model pars??
- Curate the surveillance delays
- Add surveillance delays to reactive SIAs
- Add rule for blackouts (e.g., limiting number of campaigns / year) of maybe 1-2 years
- Use KM's gravity model scaling approach
- Export pars as pkl
- Re-org the data folder to have timestamped files? Or time-stamped folders?
- Check that the SIA schedule dot_names are in my shapes<|MERGE_RESOLUTION|>--- conflicted
+++ resolved
@@ -3,12 +3,9 @@
 @Steve
 - Stochastic tests
 - New model features
-<<<<<<< HEAD
-=======
 - Run logger with radiation_k and validate
 - Are pops reproducible from seeds? Does popw with run seed=1 & sim seed=1 produce the same as a sim with seed of 1 without init_pop
 - Write a test for init_pops to produce similar results or at least run
->>>>>>> 229f0b5d
 
 CALIBRATION
 - print number of jobs that are about to start
