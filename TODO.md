--- conflicted
+++ resolved
@@ -1,12 +1,9 @@
 # --- PRIORITIES ---
-<<<<<<< HEAD
 - Change calib year to 2022 (confirm if this is correct)
 - Make synthetic calibration with JB
-=======
 - Sweep over zero inflation by strain
 - Calibrate without strains, with strains but strain_r0_scalars = 0, and another with strain_r0_scalars defaults
 - Add plot for new exposures, by strain, for total, trans & sia
->>>>>>> d4bf04f3
 - Add weights to the total_by_period
 - Change seeding to only be two spots in each outbreak
 - Write out spec to enable vx transmission (& add genome R0 multiplier, Sabin = 1/4; nOPV2 = 1/8)
