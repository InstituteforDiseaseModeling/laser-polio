# Priorities

CALIBRATION
<<<<<<< HEAD
- Use more pars for Nigeria
- Look for some values of k that get cases to move
=======
- Add in Nigeria data & make sure it's compatible with the data processing functions
- Likelihood fn???
>>>>>>> bd48cc11
- Targets:
    - Stretch: age distribution
- Levers:
    - Stretch: R0 scalar for N Nigeria
    - Stretch: risk_mult_var or corr_risk_inf

DEBUGGING
- Scan over k & how it impacts transmission. Try different seasonal terms too.
- Plot expected births?
- Update the birth and death plot to summarize by country.
- Check transmission probability with real data. Why do we need R0 so high!?
- Test full models with real data

CLEANUP
- Change terminology from SIA efficacy to SIA coverage spatial heterogeneity
- Rename variables to distinguish between exposure and infection
- Drop ABM term from components

NEW FEATURES
- Rethink distance matrix - could we reduce precision to reduce memory? Or would jut uploading lats and longs be faster?
- Add ability to seed infections at specific times & places
    - Use Kurt's approach for when/where to seed infections: BIRINIWA day 37, 2018 & SHINKAFI day 329, 2020
- Add scalar for N Nigeria
- Enable vx transmission (& add genome R0 multiplier, Sabin = 1/4; nOPV2 = 1/8)
- Set a random number seed
- Add age pyramid by country
- Import/seed infections throughout the sim after initialization
- Save results & specify frequency
- Reactive SIAs (2 campaigns per OB)
- Add chronically missed pop. Maybe use a individual prob of participating in SIA?


# Refinement
- Is there a way to only load data & initialize sims once during calibration? How much speedup could we get?
- John G recommends Finite Radiation model as default assumption
- Work with John G to put bounds on gravity model pars??
- Calib question: Is there any appetite for making a broadly usable calibration bootstrapping function? For example, paralytic cases are a rare (1/2000) subset of Infections. So after/during calibration, we could resample the infection counts and get a bunch of new paralysis counts essentially for free.
- Curate the surveillance delays
- Add surveillance delays to reactive SIAs
- Add rule for blackouts (e.g., limiting number of campaigns / year) of maybe 1-2 years
- Use KM's gravity model scaling approach
- Export pars as pkl
- Re-org the data folder to have timestamped files? Or time-stamped folders?
- Check that the SIA schedule dot_names are in my shapes
- Switch to radiation model (easier to explain cuz the numbers are %within vs %without)
- Count number of Sabin2 or nOPV2 transmissions
- Count number of exportations for calibration
- Enable different RI rates over time
- Do we need sub-adm2 resolution? And if so, how do we handle the distance matrix to minimize file size? Consider making values nan if over some threshold?
- Add EMOD style seasonality
- Double check that I'm using the ri_eff and sia_prob values correctly - do I need to multiply sia_prob by vx_eff?
- Look into age-specific death rates
- Write pars to disk
- Add CBR by country-year
- Calibrate the m (scalar) parameter on the R0 random effect
- Add correlation in vx coverage so it's not random???
- In post(?), resample I count to get a variety of paralysis counts
- Calibration parameter:
    - maybe scalar on nOPV2 efficacy
    - m (scalar) parameter on R0 random effects
- Age-specific R0???
- Get Hil & Kurt to add links to code in curation_scripts README<|MERGE_RESOLUTION|>--- conflicted
+++ resolved
@@ -1,13 +1,9 @@
 # Priorities
 
 CALIBRATION
-<<<<<<< HEAD
 - Use more pars for Nigeria
 - Look for some values of k that get cases to move
-=======
-- Add in Nigeria data & make sure it's compatible with the data processing functions
 - Likelihood fn???
->>>>>>> bd48cc11
 - Targets:
     - Stretch: age distribution
 - Levers:
