--- conflicted
+++ resolved
@@ -1,54 +1,31 @@
 # Priorities
 
-<<<<<<< HEAD
+- Try calibrating with new likelihood fn & kill switch locally
 - Look for other checks on transmission probability in addition to Kermack and McKendrick relation
 - Ask AI why my model might deviate from KM
-- Likelihood fn for calibrator
 - Clean up logs
 - Look for slowdowns in code? 
-
-
-My rough plan for the next week is to keep debugging transmission, do some parameter sweeps with the transmission fix, make a synthetic dataset and calibrate to it on the cluster. If I get those done, I have a to do list that only seems to grow
-- likelihood fn for calibrator
-- get random number seed from calibration
+- Do par sweeps with model fixes
+- Get random number seed from calibration
+- Make a synthetic dataset and calibrate to it on the cluster
 
 DEBUGGING
 - Add transmission tests with run_sim() using real data
 - Plot all data inputs for visual checks
-=======
-- switch to using lp.run_sim in calibration
-
-DEBUGGING
-- Check transmission function calculations. Why do we need R0 so high!?
-- Check transmission probability with real data. Why do we need R0 so high!?
->>>>>>> ef0c4ea9
 - Plot expected births?
 - Update the birth and death plot to summarize by country.
 - Test full models with real data
 
 CALIBRATION
-<<<<<<< HEAD
 - Use static image renderers for plotly for optuna figs: https://plotly.com/python/renderers/#:~:text=similar%20for%20Nteract.-,Static%20Image%20Renderers,-A%20set%20of
-=======
 - Fix the shape mismatch in calibration arrays due to wrapping into next year
->>>>>>> ef0c4ea9
-- Try comparing observed paralysis counts to infections / 2000
 - Use more pars for Nigeria
-- Likelihood fn???
 - Targets:
     - Stretch: age distribution
 - Levers:
     - Stretch: R0 scalar for N Nigeria
     - Stretch: risk_mult_var or corr_risk_inf
 
-<<<<<<< HEAD
-=======
-CLEANUP
-- Change terminology from SIA efficacy to SIA coverage spatial heterogeneity
-- Rename variables to distinguish between exposure and infection
-- Drop ABM term from components
-
->>>>>>> ef0c4ea9
 NEW FEATURES
 - Rethink distance matrix - could we reduce precision to reduce memory? Or would jut uploading lats and longs be faster?
 - Add scalar for N Nigeria
@@ -60,20 +37,23 @@
 
 
 # Refinement
-<<<<<<< HEAD
 
 TESTING
 - Use run_sim for testing.
+- Is there a way to only load data & initialize sims once during calibration? How much speedup could we get?
+- John G recommends Finite Radiation model as default assumption
+- Work with John G to put bounds on gravity model pars??
+- Calib question: Is there any appetite for making a broadly usable calibration bootstrapping function? For example, paralytic cases are a rare (1/2000) subset of Infections. So after/during calibration, we could resample the infection counts and get a bunch of new paralysis counts essentially for free.
+- Curate the surveillance delays
+- Add surveillance delays to reactive SIAs
+- Add rule for blackouts (e.g., limiting number of campaigns / year) of maybe 1-2 years
+- Use KM's gravity model scaling approach
+- Export pars as pkl
+- Re-org the data folder to have timestamped files? Or time-stamped folders?
 - Check that the SIA schedule dot_names are in my shapes
 
 CALIBRATION
 - Calibrate the m (scalar) parameter on the R0 random effect
-=======
-- Use run_sim for testing.
-- Is there a way to only load data & initialize sims once during calibration? How much speedup could we get?
-- John G recommends Finite Radiation model as default assumption
-- Work with John G to put bounds on gravity model pars??
->>>>>>> ef0c4ea9
 - Calib question: Is there any appetite for making a broadly usable calibration bootstrapping function? For example, paralytic cases are a rare (1/2000) subset of Infections. So after/during calibration, we could resample the infection counts and get a bunch of new paralysis counts essentially for free.
 - In post(?), resample I count to get a variety of paralysis counts
 - Calibration parameter:
