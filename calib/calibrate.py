import os
import shutil
from pathlib import Path

import calib_db
import click
import optuna
import sciris as sc
from report import plot_likelihoods
from report import plot_stuff
from report import plot_targets
from report import save_study_results
from worker import run_worker_main

import laser_polio as lp

CONTEXT_SETTINGS = {"help_option_names": ["--help"], "terminal_width": 240}

if os.getenv("POLIO_ROOT"):
    lp.root = Path(os.getenv("POLIO_ROOT"))

DEFAULT_STUDY_NAME = "calib_nigeria_6y_pim_gravity_zinb_20250523"
DEFAULT_MODEL_CONFIG = "config_nigeria_6y_pim_gravity_zinb.yaml"
DEFAULT_CALIB_CONFIG = "r0_k_ssn_gravity_zinb.yaml"
DEFAULT_FIT_FUNCTION = "log_likelihood"
DEFAULT_N_REPLICATES = 1

<<<<<<< HEAD
=======
study_name = "calib_nigeria_6y_pim_gravity_zinb_birth_fix_20250528"
model_config = "config_nigeria_6y_pim_gravity_zinb.yaml"
calib_config = "r0_k_ssn_gravity_zinb.yaml"
fit_function = "log_likelihood"
num_trials = 2
n_replicates = 1  # Number of replicates to run for each trial
>>>>>>> f3b37bef

def resolve_paths(study_name, model_config, calib_config, results_path=None, actual_data_file=None):
    root = lp.root

    model_config = Path(model_config)
    if not model_config.is_absolute():
        model_config = root / "calib/model_configs" / model_config

    calib_config = Path(calib_config)
    if not calib_config.is_absolute():
        calib_config = root / "calib/calib_configs" / calib_config

    results_path = Path(results_path) if results_path else root / "results" / study_name
    if not results_path.is_absolute():
        results_path = root / "results" / study_name

    actual_data_file = Path(actual_data_file) if actual_data_file else results_path / "actual_data.csv"
    if not actual_data_file.is_absolute():
        actual_data_file = results_path / actual_data_file

    return model_config, calib_config, results_path, actual_data_file


def main(study_name, model_config, calib_config, results_path=None, actual_data_file=None, fit_function="mse", dry_run=False, **kwargs):
    model_config, calib_config, results_path, actual_data_file = resolve_paths(
        study_name, model_config, calib_config, results_path, actual_data_file
    )
    kwargs.update(
        {
            "calib_config": calib_config,
            "actual_data_file": actual_data_file,
        }
    )

    # Run calibration and postprocess
    run_worker_main(
        study_name=study_name, model_config=model_config, results_path=results_path, fit_function=fit_function, dry_run=dry_run, **kwargs
    )
    if dry_run:
        return

    Path(results_path).mkdir(parents=True, exist_ok=True)
    shutil.copy(model_config, results_path / "model_config.yaml")

    storage_url = calib_db.get_storage()
    study = optuna.load_study(study_name=study_name, storage=storage_url)
    study.results_path = results_path
    study.storage_url = storage_url

    save_study_results(study, results_path)

    if not os.getenv("HEADLESS"):
        plot_stuff(study_name, storage_url, output_dir=results_path)
        plot_targets(study, output_dir=results_path)
        plot_likelihoods(study, output_dir=results_path, use_log=True)

    sc.printcyan("✅ Calibration complete. Results saved.")


@click.command(context_settings=CONTEXT_SETTINGS)
@click.option("--study-name", default=DEFAULT_STUDY_NAME, show_default=True)
@click.option("--model-config", default=DEFAULT_MODEL_CONFIG, show_default=True)
@click.option("--calib-config", default=DEFAULT_CALIB_CONFIG, show_default=True)
@click.option("--fit-function", default=DEFAULT_FIT_FUNCTION, show_default=True)
@click.option("--n-replicates", default=DEFAULT_N_REPLICATES, show_default=True, type=int)
@click.option("--num-trials", default=2, show_default=True, type=int)
@click.option("--dry-run", default=False, show_default=True, type=bool)
def cli(**kwargs):
    main(**kwargs)


if __name__ == "__main__":
    cli()<|MERGE_RESOLUTION|>--- conflicted
+++ resolved
@@ -19,21 +19,14 @@
 if os.getenv("POLIO_ROOT"):
     lp.root = Path(os.getenv("POLIO_ROOT"))
 
-DEFAULT_STUDY_NAME = "calib_nigeria_6y_pim_gravity_zinb_20250523"
-DEFAULT_MODEL_CONFIG = "config_nigeria_6y_pim_gravity_zinb.yaml"
-DEFAULT_CALIB_CONFIG = "r0_k_ssn_gravity_zinb.yaml"
-DEFAULT_FIT_FUNCTION = "log_likelihood"
-DEFAULT_N_REPLICATES = 1
+# ------------------- USER CONFIGS -------------------
 
-<<<<<<< HEAD
-=======
 study_name = "calib_nigeria_6y_pim_gravity_zinb_birth_fix_20250528"
 model_config = "config_nigeria_6y_pim_gravity_zinb.yaml"
 calib_config = "r0_k_ssn_gravity_zinb.yaml"
 fit_function = "log_likelihood"
-num_trials = 2
+n_trials = 2
 n_replicates = 1  # Number of replicates to run for each trial
->>>>>>> f3b37bef
 
 def resolve_paths(study_name, model_config, calib_config, results_path=None, actual_data_file=None):
     root = lp.root
@@ -57,20 +50,30 @@
     return model_config, calib_config, results_path, actual_data_file
 
 
-def main(study_name, model_config, calib_config, results_path=None, actual_data_file=None, fit_function="mse", dry_run=False, **kwargs):
-    model_config, calib_config, results_path, actual_data_file = resolve_paths(
-        study_name, model_config, calib_config, results_path, actual_data_file
-    )
+def main(
+    study_name,
+    model_config,
+    calib_config,
+    fit_function,
+    n_replicates,
+    n_trials,
+    dry_run,
+    results_path=None,
+    actual_data_file=None,
+):
+    model_config, calib_config, results_path, actual_data_file = resolve_paths( study_name, model_config, calib_config, results_path, actual_data_file )
+    """
     kwargs.update(
         {
             "calib_config": calib_config,
             "actual_data_file": actual_data_file,
         }
     )
+    """
 
     # Run calibration and postprocess
     run_worker_main(
-        study_name=study_name, model_config=model_config, results_path=results_path, fit_function=fit_function, dry_run=dry_run, **kwargs
+        study_name=study_name, model_config=model_config, calib_config=calib_config, results_path=results_path, actual_data_file=actual_data_file, fit_function=fit_function, n_replicates=n_replicates, n_trials=n_trials, dry_run=dry_run
     )
     if dry_run:
         return
@@ -94,12 +97,13 @@
 
 
 @click.command(context_settings=CONTEXT_SETTINGS)
-@click.option("--study-name", default=DEFAULT_STUDY_NAME, show_default=True)
-@click.option("--model-config", default=DEFAULT_MODEL_CONFIG, show_default=True)
-@click.option("--calib-config", default=DEFAULT_CALIB_CONFIG, show_default=True)
-@click.option("--fit-function", default=DEFAULT_FIT_FUNCTION, show_default=True)
-@click.option("--n-replicates", default=DEFAULT_N_REPLICATES, show_default=True, type=int)
-@click.option("--num-trials", default=2, show_default=True, type=int)
+# The default values used here are from the USER CONFIGS section at the top
+@click.option("--study-name", default=study_name, show_default=True)
+@click.option("--model-config", default=model_config, show_default=True)
+@click.option("--calib-config", default=calib_config, show_default=True)
+@click.option("--fit-function", default=fit_function, show_default=True)
+@click.option("--n-replicates", default=n_replicates, show_default=True, type=int)
+@click.option("--n-trials", default=n_trials, show_default=True, type=int)
 @click.option("--dry-run", default=False, show_default=True, type=bool)
 def cli(**kwargs):
     main(**kwargs)
