--- conflicted
+++ resolved
@@ -1,64 +1,20 @@
-import os
-from kubernetes import client, config
 import cloud_calib_config as cfg
+from kubernetes import client
+from kubernetes import config
 
 # Load kubeconfig
 config.load_kube_config()
 batch_v1 = client.BatchV1Api()
 
-<<<<<<< HEAD
-# Load the manifest YAML file
-yaml_file = "laser-worker-highcpu-deploy-manifests.yaml"
-
-with open(yaml_file) as f:
-    manifest = yaml.safe_load(f)
-
-env_vars = {
-    "STUDY_NAME": os.getenv("STUDY_NAME", "default_study_name"),  # "laser_polio_calib_fixed",
-    "NUM_TRIALS": "5",
-    "STORAGE_URL": "mysql+pymysql://optuna:superSecretPassword@optuna-mysql:3306/optunaDatabase",
-}
-
-
-def replace_env_vars(obj):
-    """Recursively replace placeholders with environment variables."""
-    if isinstance(obj, dict):
-        return {k: replace_env_vars(v) for k, v in obj.items()}
-    elif isinstance(obj, list):
-        return [replace_env_vars(i) for i in obj]
-    elif isinstance(obj, str):
-        for key, val in env_vars.items():
-            obj = obj.replace(f"${{{key}}}", val)
-        return obj
-    return obj
-
-
-manifest = replace_env_vars(manifest)
-
-# Apply the Job
-namespace = "default"  # Change if using a different namespace
-
-=======
 # Define the container
 container = client.V1Container(
     name=cfg.job_name,
     image=cfg.image,
     image_pull_policy="Always",
-    command=[
-        "python3", "calibrate.py",
-        "--study-name", cfg.study_name,
-        "--num-trials", str(cfg.num_trials)
-    ],
-    env=[
-        client.V1EnvVar(name="NUMBA_NUM_THREADS", value="8")
-    ],
-    env_from=[
-        client.V1EnvFromSource(secret_ref=client.V1SecretEnvSource(name="mysql-secrets"))
-    ],
-    resources=client.V1ResourceRequirements(
-        requests={"cpu": "6"},
-        limits={"cpu": "8"}
-    )
+    command=["python3", "calibrate.py", "--study-name", cfg.study_name, "--num-trials", str(cfg.num_trials)],
+    env=[client.V1EnvVar(name="NUMBA_NUM_THREADS", value="8")],
+    env_from=[client.V1EnvFromSource(secret_ref=client.V1SecretEnvSource(name="mysql-secrets"))],
+    resources=client.V1ResourceRequirements(requests={"cpu": "6"}, limits={"cpu": "8"}),
 )
 
 # Pod spec
@@ -67,28 +23,17 @@
         containers=[container],
         restart_policy="OnFailure",
         image_pull_secrets=[client.V1LocalObjectReference(name="idmodregcred3")],
-        node_selector={"agentpool": "general"}
+        node_selector={"agentpool": "general"},
     )
 )
 
 # Job spec
-job_spec = client.V1JobSpec(
-    template=template,
-    parallelism=cfg.parallelism,
-    completions=cfg.completions,
-    ttl_seconds_after_finished=120
-)
+job_spec = client.V1JobSpec(template=template, parallelism=cfg.parallelism, completions=cfg.completions, ttl_seconds_after_finished=120)
 
 # Job object
-job = client.V1Job(
-    api_version="batch/v1",
-    kind="Job",
-    metadata=client.V1ObjectMeta(name=cfg.job_name),
-    spec=job_spec
-)
+job = client.V1Job(api_version="batch/v1", kind="Job", metadata=client.V1ObjectMeta(name=cfg.job_name), spec=job_spec)
 
 # Apply the job
->>>>>>> aa886eaa
 try:
     response = batch_v1.create_namespaced_job(namespace=cfg.namespace, body=job)
     print(f"✅ Job {response.metadata.name} created successfully.")
