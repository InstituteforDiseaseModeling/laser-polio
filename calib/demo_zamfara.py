--- conflicted
+++ resolved
@@ -71,14 +71,8 @@
 
 ### Load the demographic, coverage, and risk data
 # Age pyramid
-<<<<<<< HEAD
 age = pd.read_csv(lp.root / "data/age_africa.csv")
 age = age[(age["adm0_name"] == "NIGERIA") & (age["Year"] == start_year)]
-=======
-age = pd.read_csv("data/age_africa.csv")
-age = age[(age["adm0_name"] == "NIGERIA") & (age["Year"] == start_year)]
-prop_u5 = age.loc[age["age_group"] == "0-4", "population"].values[0] / age["population"].sum()
->>>>>>> a5c26234
 # Compiled data
 df_comp = pd.read_csv(lp.root / "data/compiled_cbr_pop_ri_sia_underwt_africa.csv")
 df_comp = df_comp[df_comp["year"] == start_year]
@@ -87,16 +81,10 @@
 pop = pop * pop_scale  # Scale population
 cbr = df_comp.set_index("dot_name").loc[dot_names, "cbr"].values  # CBR data
 ri = df_comp.set_index("dot_name").loc[dot_names, "ri_eff"].values  # RI data
-<<<<<<< HEAD
 sia_re = df_comp.set_index("dot_name").loc[dot_names, "sia_random_effect"].values  # SIA data
 sia_prob = lp.calc_sia_prob_from_rand_eff(sia_re, center=0.7, scale=2.4)  # Secret sauce numbers from Hil
 reff_re = df_comp.set_index("dot_name").loc[dot_names, "reff_random_effect"].values  # random effects from regression model
 r0_scalars = lp.calc_r0_scalars_from_rand_eff(reff_re)  # Center and scale the random effects
-
-=======
-sia = df_comp.set_index("dot_name").loc[dot_names, "sia_prob"].values  # SIA data
-r0_scalars = df_comp.set_index("dot_name").loc[dot_names, "underwt_prop"].values  # Underweight data
->>>>>>> a5c26234
 
 # Assert that all data arrays have the same length
 assert (
@@ -108,11 +96,7 @@
     == len(pop)
     == len(cbr)
     == len(ri)
-<<<<<<< HEAD
     == len(sia_prob)
-=======
-    == len(sia)
->>>>>>> a5c26234
     == len(r0_scalars)
 )
 
