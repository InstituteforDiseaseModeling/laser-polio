import csv
import json
from pathlib import Path

import numpy as np
import pandas as pd
import sciris as sc
from laser_core.propertyset import PropertySet

import laser_polio as lp

"""
This script contains a demo simulation of polio transmission in Nigeria.

The model uses the same data and setup as the EMOD model, except in the following instances:
- The model assumes everyone >15y is immune
- The total population counts are being estimated by scaling up u5 population counts based on their proportion of the population
- I'm using a sinusoidal seasonality function rather than a step function
- The nodes are not divided below the adm2 level (with no plans to do so)
- There is no scaling of transmission between N & S Nigeria (other than underweight fraction)
- We do not update the cbr, ri, sia, or underwt data over time
"""

###################################
######### USER PARAMETERS #########

regions = ["ZAMFARA"]
start_year = 2019
n_days = 365
pop_scale = 1 / 10
init_region = "ANKA"
init_prev = 0.001
results_path = "calib/results/calib_demo_zamfara"

######### END OF USER PARS ########
###################################


# Find the dot_names matching the specified string(s)
dot_names = lp.find_matching_dot_names(regions, lp.root / "data/compiled_cbr_pop_ri_sia_underwt_africa.csv")

# Load the shape names and centroids (sans geometry)
centroids = pd.read_csv(lp.root / "data/shp_names_africa_adm2.csv")
centroids = centroids.set_index("dot_name").loc[dot_names]

# Initial immunity
init_immun = pd.read_hdf(lp.root / "data/init_immunity_0.5coverage_january.h5", key="immunity")
init_immun = init_immun.set_index("dot_name").loc[dot_names]
init_immun = init_immun[init_immun["period"] == start_year]

# Initial prevalence
init_prevs = np.zeros(len(dot_names))
prev_indices = [i for i, dot_name in enumerate(dot_names) if init_region in dot_name]
print(f"Infections will be seeded in {len(prev_indices)} nodes containing the string {init_region} at {init_prev} prevalence.")
# Throw an error if the region is not found
if len(prev_indices) == 0:
    raise ValueError(f"No nodes found containing the string {init_region}. Cannot seed infections.")
init_prevs[prev_indices] = init_prev

# Distance matrix
# TODO make sure this is the same order as the dot_names
dist_matrix = lp.get_distance_matrix(lp.root / "data/distance_matrix_africa_adm2.h5", dot_names)  # Load distances matrix (km)

# SIA schedule
start_date = lp.date(f"{start_year}-01-01")
historic_sia_schedule = pd.read_csv(lp.root / "data/sia_historic_schedule.csv")
future_sia_schedule = pd.read_csv(lp.root / "data/sia_scenario_1.csv")
sia_schedule_raw = pd.concat([historic_sia_schedule, future_sia_schedule], ignore_index=True)  # combine the two schedules
sia_schedule = lp.process_sia_schedule_polio(sia_schedule_raw, dot_names, start_date)  # Load sia schedule

### Load the demographic, coverage, and risk data
# Age pyramid
<<<<<<< HEAD
age = pd.read_csv("data/age_africa.csv")
age = age[(age["adm0_name"] == "NIGERIA") & (age["Year"] == start_year)]
=======
age = pd.read_csv(lp.root / "data/age_africa.csv")
age = age[(age["ADM0_NAME"] == "NIGERIA") & (age["Year"] == start_year)]
>>>>>>> dbbf4033
prop_u5 = age.loc[age["age_group"] == "0-4", "population"].values[0] / age["population"].sum()
# Compiled data
df_comp = pd.read_csv(lp.root / "data/compiled_cbr_pop_ri_sia_underwt_africa.csv")
df_comp = df_comp[df_comp["year"] == start_year]
# Population data
pop_u5 = df_comp.set_index("dot_name").loc[dot_names, "pop_u5"].values  # Extract the pop data in the same order as the dot_names
pop = pop_u5 / prop_u5  # Estimate the total population size since the data is only for under 5s
pop = pop * pop_scale  # Scale population
cbr = df_comp.set_index("dot_name").loc[dot_names, "cbr"].values  # CBR data
ri = df_comp.set_index("dot_name").loc[dot_names, "ri_eff"].values  # RI data
sia = df_comp.set_index("dot_name").loc[dot_names, "sia_prob"].values  # SIA data
beta_spatial = df_comp.set_index("dot_name").loc[dot_names, "underwt_prop"].values  # Underweight data

# Assert that all data arrays have the same length
assert (
    len(dot_names)
    == len(dist_matrix)
    == len(init_immun)
    == len(centroids)
    == len(init_prevs)
    == len(pop)
    == len(cbr)
    == len(ri)
    == len(sia)
    == len(beta_spatial)
)

# Set parameters
pars = PropertySet(
    {
        # Time
        "start_date": start_date,  # Start date of the simulation
        "dur": n_days,  # Number of timesteps
        # Population
        "n_ppl": pop,  # np.array([30000, 10000, 15000, 20000, 25000]),
        "age_pyramid_path": lp.root / "data/Nigeria_age_pyramid_2024.csv",  # From https://www.populationpyramid.net/nigeria/2024/
        "cbr": cbr,  # np.array([37, 41, 30, 25, 33]),  # Crude birth rate per 1000 per year
        # Disease
        "init_immun": init_immun,  # Initial immunity per node
        "init_prev": init_prevs,  # Initial prevalence per node (1% infected)
        "r0": 14,  # Basic reproduction number
        "risk_mult_var": 4.0,  # Lognormal variance for the individual-level risk multiplier (risk of acquisition multiplier; mean = 1.0)
        "corr_risk_inf": 0.8,  # Correlation between individual risk multiplier and individual infectivity (daily infectivity, mean = 14/24)
        "beta_spatial": beta_spatial,  # Spatial transmission scalar (multiplied by global rate)
        "seasonal_factor": 0.125,  # Seasonal variation in transmission
        "seasonal_phase": 180,  # Phase of seasonal variation
        "p_paralysis": 1 / 2000,  # Probability of paralysis
        "dur_exp": lp.normal(mean=3, std=1),  # Duration of the exposed state
        "dur_inf": lp.gamma(shape=4.51, scale=5.32),  # Duration of the infectious state
        # Migration
        "distances": dist_matrix,  # Distance in km between nodes
        "gravity_k": 0.5,  # Gravity scaling constant
        "gravity_a": 1,  # Origin population exponent
        "gravity_b": 1,  # Destination population exponent
        "gravity_c": 2.0,  # Distance exponent
        "max_migr_frac": 0.01,  # Fraction of population that migrates
        "centroids": centroids,  # Centroids of the nodes
        # Interventions
        "vx_prob_ri": ri,  # Probability of routine vaccination
        "sia_schedule": sia_schedule,  # Schedule of SIAs
        "sia_eff": sia,  # Effectiveness of SIAs
    }
)

with Path("params.json").open("r") as par:
    params = json.load(par)

pars += params

# Initialize the sim
sim = lp.SEIR_ABM(pars)
sim.components = [lp.VitalDynamics_ABM, lp.DiseaseState_ABM, lp.Transmission_ABM, lp.RI_ABM, lp.SIA_ABM]

# Run the simulation
sim.run()


def save_results_to_csv(results, filename="simulation_results.csv"):
    """
    Save simulation results (S, E, I, R) to a CSV file with columns: Time, Node, S, E, I, R.

    :param results: The results object containing numpy arrays for S, E, I, and R.
    :param filename: The name of the CSV file to save.
    """
    timesteps, nodes = results.S.shape  # Get the number of timesteps and nodes

    with open(filename, mode="w", newline="") as file:
        writer = csv.writer(file)

        # Write header
        writer.writerow(["Time", "Node", "S", "E", "I", "R"])

        # Write data
        for t in range(timesteps):
            for n in range(nodes):
                writer.writerow([t, n, results.S[t, n], results.E[t, n], results.I[t, n], results.R[t, n]])

    print(f"Results saved to {filename}")


# Example usage
Path(results_path).mkdir(parents=True, exist_ok=True)
save_results_to_csv(sim.results, filename=results_path + "/simulation_results.csv")

# Plot results
sim.plot(save=True, results_path=results_path)

# Let's just save sim.results as simulation_output.csv

sc.printcyan("Done.")<|MERGE_RESOLUTION|>--- conflicted
+++ resolved
@@ -70,13 +70,8 @@
 
 ### Load the demographic, coverage, and risk data
 # Age pyramid
-<<<<<<< HEAD
 age = pd.read_csv("data/age_africa.csv")
 age = age[(age["adm0_name"] == "NIGERIA") & (age["Year"] == start_year)]
-=======
-age = pd.read_csv(lp.root / "data/age_africa.csv")
-age = age[(age["ADM0_NAME"] == "NIGERIA") & (age["Year"] == start_year)]
->>>>>>> dbbf4033
 prop_u5 = age.loc[age["age_group"] == "0-4", "population"].values[0] / age["population"].sum()
 # Compiled data
 df_comp = pd.read_csv(lp.root / "data/compiled_cbr_pop_ri_sia_underwt_africa.csv")
